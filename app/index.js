// @flow
/* This Source Code Form is subject to the terms of the Mozilla Public
 * License, v. 2.0. If a copy of the MPL was not distributed with this file,
 * You can obtain one at http://mozilla.org/MPL/2.0/. */

'use strict'

if (process.platform === 'win32') {
  require('./windowsInit')
}

var locale = require('./locale')

const Immutable = require('immutable')
const electron = require('electron')
const BrowserWindow = electron.BrowserWindow
const ipcMain = electron.ipcMain
const app = electron.app
const Menu = require('./menu')
const Updater = require('./updater')
const messages = require('../js/constants/messages')
const appConfig = require('../js/constants/appConfig')
const appActions = require('../js/actions/appActions')
const downloadActions = require('../js/actions/downloadActions')
const SessionStore = require('./sessionStore')
const AppStore = require('../js/stores/appStore')
const CrashHerald = require('./crash-herald')
const PackageLoader = require('./package-loader')
const Extensions = require('./extensions')
const Filtering = require('./filtering')
const TrackingProtection = require('./trackingProtection')
const NoScript = require('./noScript')
const AdBlock = require('./adBlock')
const HttpsEverywhere = require('./httpsEverywhere')
const SiteHacks = require('./siteHacks')
const CmdLine = require('./cmdLine')
const UpdateStatus = require('../js/constants/updateStatus')
const showAbout = require('./aboutDialog').showAbout
const urlParse = require('url').parse
const debounce = require('../js/lib/debounce.js')
const CryptoUtil = require('../js/lib/cryptoUtil')
const keytar = require('keytar')
const settings = require('../js/constants/settings')
const siteSettings = require('../js/state/siteSettings')
const spellCheck = require('./spellCheck')
<<<<<<< HEAD
const ledger = require('./ledger')
=======
const flash = require('./flash')
>>>>>>> dee66a21

// Used to collect the per window state when shutting down the application
let perWindowState = []
let sessionStateStoreCompleteOnQuit = false
let shuttingDown = false
let lastWindowState
let lastWindowClosed = false

// Domains to accept bad certs for. TODO: Save the accepted cert fingerprints.
let acceptCertDomains = {}
// URLs to callback for auth.
let authCallbacks = {}
// Don't show the keytar prompt more than once per 5 minutes
let throttleKeytar = false

// Map of password notification bar messages to their callbacks
const passwordCallbacks = {}

/**
 * Gets the master key for encrypting login credentials from the OS keyring.
 */
const getMasterKey = () => {
  if (throttleKeytar) {
    return null
  }

  const appName = 'Brave'
  // Previously the master key was binary encoded, which caused compatibility
  // issues with various keyrings. In 0.8.3, switch to hex encoding for storage.
  const oldAccountName = 'login master key'
  const accountName = 'login master key v2'
  let oldMasterKey = keytar.getPassword(appName, oldAccountName)
  let masterKey = keytar.getPassword(appName, accountName)

  let success = false

  if (masterKey === null) {
    if (typeof oldMasterKey === 'string') {
      // The user made a v1 (binary) key. Try converting it to hex if it
      // appears to be 32 bytes.
      let oldBuffer = new Buffer(oldMasterKey, 'binary')
      if (oldBuffer.length === 32) {
        success = keytar.addPassword(appName, accountName, oldBuffer.toString('hex'))
      }
    }

    // Either the user denied access or no master key has ever been created.
    // We can't tell the difference so try making a new master key.
    success = success || keytar.addPassword(appName, accountName, CryptoUtil.getRandomBytes(32).toString('hex'))

    if (success) {
      // A key should have been created
      masterKey = keytar.getPassword(appName, accountName)
    }
  }

  if (typeof masterKey === 'string') {
    // Convert from hex to binary
    return (new Buffer(masterKey, 'hex')).toString('binary')
  } else {
    throttleKeytar = true
    debounce(() => {
      throttleKeytar = false
    }, 1000 * 60 * 5)
    return null
  }
}

const saveIfAllCollected = (forceSave) => {
  // If we're shutting down early and can't access the state, it's better
  // to not try to save anything at all and just quit.
  if (shuttingDown && !AppStore.getState()) {
    app.exit(0)
  }
  if (forceSave || perWindowState.length === BrowserWindow.getAllWindows().length) {
    const appState = AppStore.getState().toJS()
    appState.perWindowState = perWindowState

    if (shuttingDown) {
      // If the status is still UPDATE_AVAILABLE then the user wants to quit
      // and not restart
      if (appState.updates && (appState.updates.status === UpdateStatus.UPDATE_AVAILABLE ||
          appState.updates.status === UpdateStatus.UPDATE_AVAILABLE_DEFERRED)) {
        // In this case on win32, the process doesn't try to auto restart, so avoid the user
        // having to open the app twice.  Maybe squirrel detects the app is already shutting down.
        if (process.platform === 'win32') {
          appState.updates.status = UpdateStatus.UPDATE_APPLYING_RESTART
        } else {
          appState.updates.status = UpdateStatus.UPDATE_APPLYING_NO_RESTART
        }
      }
    }

    const logSaveAppStateError = (e) => {
      console.error('Error saving app state: ', e)
    }
    SessionStore.saveAppState(appState).catch(logSaveAppStateError).then(() => {
      if (shuttingDown) {
        sessionStateStoreCompleteOnQuit = true
        // If there's an update to apply, then do it here.
        // Otherwise just quit.
        if (appState.updates && (appState.updates.status === UpdateStatus.UPDATE_APPLYING_NO_RESTART ||
            appState.updates.status === UpdateStatus.UPDATE_APPLYING_RESTART)) {
          Updater.quitAndInstall()
        } else {
          app.quit()
        }
      }
    })
  }
}

/**
 * Saves the session storage for all windows
 */
const initiateSessionStateSave = (beforeQuit) => {
  if (shuttingDown && !beforeQuit) {
    return
  }

  perWindowState.length = 0
  // quit triggered by window-all-closed should save last window state
  if (lastWindowClosed && lastWindowState) {
    perWindowState.push(lastWindowState)
    saveIfAllCollected(true)
  } else {
    BrowserWindow.getAllWindows().forEach((win) => win.webContents.send(messages.REQUEST_WINDOW_STATE))
    saveIfAllCollected()
  }
}

let loadAppStatePromise = SessionStore.loadAppState().catch(() => {
  return SessionStore.defaultAppState()
})

let flashInstalled = false

// Some settings must be set right away on startup, those settings should be handled here.
loadAppStatePromise.then((initialState) => {
  const { HARDWARE_ACCELERATION_ENABLED } = require('../js/constants/settings')
  if (initialState.settings[HARDWARE_ACCELERATION_ENABLED] === false) {
    app.disableHardwareAcceleration()
  }
  if (initialState.flash && initialState.flash.enabled === true) {
    if (flash.init()) {
      // Flash was initialized successfully
      flashInstalled = true
      return
    }
  }
})

app.on('ready', () => {
  app.on('certificate-error', (e, webContents, url, error, cert, cb) => {
    let host = urlParse(url).host
    if (host && acceptCertDomains[host] === true) {
      // Ignore the cert error
      e.preventDefault()
      cb(true)
      return
    }

    // Tell the page to show an unlocked icon. Note this is sent to the main
    // window webcontents, not the webview webcontents
    let sender = webContents.hostWebContents || webContents
    sender.send(messages.CERT_ERROR, {
      url,
      error,
      cert,
      tabId: webContents.getId()
    })
  })

  app.on('login', (e, webContents, request, authInfo, cb) => {
    e.preventDefault()
    authCallbacks[request.url] = cb
    BrowserWindow.getAllWindows().map((win) => {
      win.webContents.send(messages.LOGIN_REQUIRED, {
        url: request.url,
        authInfo
      })
    })
  })
  app.on('window-all-closed', () => {
    // On OS X it is common for applications and their menu bar
    // to stay active until the user quits explicitly with Cmd + Q
    if (process.platform !== 'darwin') {
      lastWindowClosed = true
      app.quit()
    }
  })

  app.on('before-quit', (e) => {
    shuttingDown = true
    if (sessionStateStoreCompleteOnQuit) {
      return
    }

    // When the browser is closing we need to send a signal
    // to record the currently active location in the ledger
    ledger.handleLedgerVisit(null, 'NOOP')

    e.preventDefault()

    initiateSessionStateSave(true)

    // Just in case a window is not responsive, we don't want to wait forever.
    // In this case just save session store for the windows that we have already.
    setTimeout(() => {
      saveIfAllCollected(true)
    }, appConfig.quitTimeout)
  })

  // User initiated exit using File->Quit
  ipcMain.on(messages.RESPONSE_WINDOW_STATE, (wnd, data) => {
    if (data) {
      perWindowState.push(data)
    }
    saveIfAllCollected()
  })

  ipcMain.on(messages.LAST_WINDOW_STATE, (wnd, data) => {
    if (data) {
      lastWindowState = data
    }
  })

  ipcMain.on(messages.LOGIN_RESPONSE, (e, url, username, password) => {
    if (username || password) {
      // Having 2 of the same tab URLs open right now, where both require auth
      // can cause an error / alert here.  Ignore it for now.
      try {
        if (authCallbacks[url]) {
          authCallbacks[url](username, password)
        }
      } catch (e) {
        console.error(e)
      }
    }
    delete authCallbacks[url]
  })

  process.on(messages.UNDO_CLOSED_WINDOW, () => {
    if (lastWindowState) {
      appActions.newWindow(undefined, undefined, lastWindowState)
      lastWindowState = undefined
    }
  })

  loadAppStatePromise.then((initialState) => {
    // Initiate the translation for a configured language and
    // reset the browser window. This will default to en-US if
    // not yet configured.
    locale.init(initialState.settings[settings.LANGUAGE], (strings) => {
      Menu.init(AppStore.getState().get('settings'), {})

      // Initialize after localization strings async loaded
    })

    // Do this after loading the state
    // For tests we always want to load default app state
    const loadedPerWindowState = initialState.perWindowState
    delete initialState.perWindowState
    initialState.flashInstalled = flashInstalled
    appActions.setState(Immutable.fromJS(initialState))
    return loadedPerWindowState
  }).then((loadedPerWindowState) => {
    // Wait for webcontents to be loaded before fetching data files
    ipcMain.once(messages.WEB_CONTENTS_INITIALIZED, () => {
      HttpsEverywhere.init()
      TrackingProtection.init()
      AdBlock.init()
    })
    if (!loadedPerWindowState || loadedPerWindowState.length === 0) {
      if (!CmdLine.newWindowURL) {
        appActions.newWindow()
      }
    } else {
      loadedPerWindowState.forEach((wndState) => {
        appActions.newWindow(undefined, undefined, wndState)
      })
    }
    process.emit(messages.APP_INITIALIZED)

    if (CmdLine.newWindowURL) {
      appActions.newWindow(Immutable.fromJS({
        location: CmdLine.newWindowURL
      }))
    }

    ipcMain.on(messages.QUIT_APPLICATION, () => {
      app.quit()
    })

    ipcMain.on(messages.UPDATE_APP_MENU, (e, args) => {
      Menu.init(AppStore.getState().get('settings'), args)
    })

    ipcMain.on(messages.CHANGE_SETTING, (e, key, value) => {
      appActions.changeSetting(key, value)
    })

    ipcMain.on(messages.CHANGE_SITE_SETTING, (e, hostPattern, key, value) => {
      appActions.changeSiteSetting(hostPattern, key, value)
    })

    ipcMain.on(messages.SET_CLIPBOARD, (e, text) => {
      electron.clipboard.writeText(text)
    })

    ipcMain.on(messages.SHOW_NOTIFICATION, (e, msg) => {
      BrowserWindow.getFocusedWindow().webContents.send(messages.SHOW_NOTIFICATION,
                                                        locale.translation(msg))
    })

    ipcMain.on(messages.SET_RESOURCE_ENABLED, (e, resourceName, enabled) => {
      appActions.setResourceEnabled(resourceName, enabled)
    })

    ipcMain.on(messages.MOVE_SITE, (e, sourceDetail, destinationDetail, prepend, destinationIsParent) => {
      appActions.moveSite(Immutable.fromJS(sourceDetail), Immutable.fromJS(destinationDetail), prepend, destinationIsParent)
    })

    ipcMain.on(messages.OPEN_DOWNLOAD_PATH, (e, download) => {
      downloadActions.openDownloadPath(Immutable.fromJS(download))
    })

    ipcMain.on(messages.CERT_ERROR_ACCEPTED, (event, url) => {
      try {
        let host = urlParse(url).host
        if (host) {
          acceptCertDomains[host] = true
        }
      } catch (e) {
        console.log('Cannot add url `' + url + '` to accepted domain list', e)
      }
    })

    ipcMain.on(messages.CHECK_CERT_ERROR_ACCEPTED, (event, host, frameKey) => {
      // If the host is associated with a URL with a cert error, update the
      // security state to insecure
      if (acceptCertDomains[host]) {
        event.sender.send(messages.SET_SECURITY_STATE, frameKey, {
          secure: false
        })
      }
    })

    AppStore.addChangeListener(() => {
      Menu.init(AppStore.getState().get('settings'))
      // This is debounced to every 5 minutes, the save is not particularly intensive but it does do IO
      // and there's not much gained if saved more frequently since it's also saved on shutdown.
      debounce(initiateSessionStateSave, 5 * 60 * 1000)
    })

    Extensions.init()
    Filtering.init()
    SiteHacks.init()
    NoScript.init()
    spellCheck.init()
    ledger.init()

    let masterKey
    ipcMain.on(messages.DELETE_PASSWORD, (e, password) => {
      appActions.deletePassword(password)
    })
    ipcMain.on(messages.DELETE_PASSWORD_SITE, (e, origin) => {
      appActions.changeSiteSetting(origin, 'savePasswords', undefined)
    })
    ipcMain.on(messages.CLEAR_PASSWORDS, () => {
      appActions.clearPasswords()
    })
    ipcMain.on(messages.DECRYPT_PASSWORD, (e, encrypted, authTag, iv, id) => {
      masterKey = masterKey || getMasterKey()
      if (!masterKey) {
        console.log('Could not access master password; aborting')
        return
      }
      let decrypted = CryptoUtil.decryptVerify(encrypted, authTag, masterKey, iv)
      e.sender.send(messages.DECRYPTED_PASSWORD, {
        id,
        decrypted
      })
    })
    ipcMain.on(messages.GET_PASSWORDS, (e, origin, action) => {
      const passwords = AppStore.getState().get('passwords')
      if (!passwords || passwords.size === 0) {
        return
      }

      let results = passwords.filter((password) => {
        return password.get('origin') === origin && password.get('action') === action
      })

      if (results.size === 0) {
        return
      }

      masterKey = masterKey || getMasterKey()
      if (!masterKey) {
        console.log('Could not access master password; aborting')
        return
      }

      let isUnique = results.size === 1
      results.forEach((result) => {
        let password = CryptoUtil.decryptVerify(result.get('encryptedPassword'),
                                                result.get('authTag'),
                                                masterKey,
                                                result.get('iv'))
        e.sender.send(messages.GOT_PASSWORD, result.get('username'),
                      password, origin, action, isUnique)
      })
    })

    ipcMain.on(messages.HIDE_CONTEXT_MENU, () => {
      if (BrowserWindow.getFocusedWindow()) {
        BrowserWindow.getFocusedWindow().webContents.send(messages.HIDE_CONTEXT_MENU)
      }
    })

    ipcMain.on(messages.SHOW_USERNAME_LIST, (e, origin, action, boundingRect, value) => {
      const passwords = AppStore.getState().get('passwords')
      if (!passwords || passwords.size === 0) {
        return
      }

      let usernames = {}
      let results = passwords.filter((password) => {
        return password.get('username') &&
          password.get('username').startsWith(value) &&
          password.get('origin') === origin &&
          password.get('action') === action
      })

      if (results.size === 0) {
        if (BrowserWindow.getFocusedWindow()) {
          BrowserWindow.getFocusedWindow().webContents.send(messages.HIDE_CONTEXT_MENU)
        }
        return
      }

      masterKey = masterKey || getMasterKey()
      if (!masterKey) {
        console.log('Could not access master password; aborting')
        return
      }

      results.forEach((result) => {
        usernames[result.get('username')] = CryptoUtil.decryptVerify(result.get('encryptedPassword'),
                                                                     result.get('authTag'),
                                                                     masterKey,
                                                                     result.get('iv')) || ''
      })
      let win = BrowserWindow.getFocusedWindow()
      if (!win) {
        return
      }
      if (Object.keys(usernames).length > 0) {
        win.webContents.send(messages.SHOW_USERNAME_LIST,
                             usernames, origin, action,
                             boundingRect)
      } else {
        win.webContents.send(messages.HIDE_CONTEXT_MENU)
      }
    })

    ipcMain.on(messages.SAVE_PASSWORD, (e, username, password, origin, action) => {
      if (!password || !origin || !action) {
        return
      }
      const originSettings = siteSettings.getSiteSettingsForURL(AppStore.getState().get('siteSettings'), origin)
      if (originSettings && originSettings.get('savePasswords') === false) {
        return
      }

      masterKey = masterKey || getMasterKey()
      if (!masterKey) {
        console.log('Could not access master password; aborting')
        return
      }

      const passwords = AppStore.getState().get('passwords')

      // If the same password already exists, don't offer to save it
      let result = passwords.findLast((pw) => {
        return pw.get('origin') === origin && pw.get('action') === action && (username ? pw.get('username') === username : !pw.get('username'))
      })
      if (result && password === CryptoUtil.decryptVerify(result.get('encryptedPassword'),
                                                          result.get('authTag'),
                                                          masterKey,
                                                          result.get('iv'))) {
        return
      }

      var message = username
        ? `Would you like Brave to remember the password for ${username} on ${origin}?`
        : `Would you like Brave to remember your password on ${origin}?`

      if (!(message in passwordCallbacks)) {
        // Notification not shown already
        appActions.showMessageBox({
          buttons: ['Yes', 'No', 'Never for this site'],
          options: {
            persist: false,
            advancedText: '[Password settings]',
            advancedLink: 'about:passwords'
          },
          message
        })
      }

      passwordCallbacks[message] = (buttonIndex) => {
        if (buttonIndex === 1) {
          return
        }
        if (buttonIndex === 2) {
          // Never save the password on this site
          appActions.changeSiteSetting(origin, 'savePasswords', false)
          return
        }

        // Save the password
        const encrypted = CryptoUtil.encryptAuthenticate(password, masterKey)
        appActions.savePassword({
          origin,
          action,
          username: username || '',
          encryptedPassword: encrypted.content,
          authTag: encrypted.tag,
          iv: encrypted.iv
        })
      }
    })

    ipcMain.on(messages.NOTIFICATION_RESPONSE, (e, message, buttonIndex) => {
      if (passwordCallbacks[message]) {
        passwordCallbacks[message](buttonIndex)
        delete passwordCallbacks[message]
      }
      appActions.hideMessageBox(message)
    })

    ipcMain.on(messages.GOT_CANVAS_FINGERPRINTING, (e, details) => {
      BrowserWindow.getAllWindows().forEach((win) => {
        win.webContents.send(messages.GOT_CANVAS_FINGERPRINTING, details)
      })
    })

    // Setup the crash handling
    CrashHerald.init()

    // This loads package.json into an object
    // TODO: Seems like this can be done with app.getVersion() insteand?
    PackageLoader.load((err, pack) => {
      if (err) throw new Error('package.json could not be accessed')

      // Setup the auto updater, check the env variable first because it's
      // used to check the update channel before releases.
      Updater.init(process.platform, process.arch, process.env.BRAVE_UPDATE_VERSION || pack.version)

      // This is fired by a menu entry (for now - will be scheduled)
      process.on(messages.CHECK_FOR_UPDATE, () => Updater.checkForUpdate(true))
      ipcMain.on(messages.CHECK_FOR_UPDATE, () => Updater.checkForUpdate(true))

      process.on(messages.SHOW_ABOUT, showAbout)
      ipcMain.on(messages.SHOW_ABOUT, showAbout)

      // This is fired from a auto-update metadata call
      process.on(messages.UPDATE_META_DATA_RETRIEVED, (metadata) => {
        console.log(metadata)
      })
    })
  })
})<|MERGE_RESOLUTION|>--- conflicted
+++ resolved
@@ -43,11 +43,8 @@
 const settings = require('../js/constants/settings')
 const siteSettings = require('../js/state/siteSettings')
 const spellCheck = require('./spellCheck')
-<<<<<<< HEAD
 const ledger = require('./ledger')
-=======
 const flash = require('./flash')
->>>>>>> dee66a21
 
 // Used to collect the per window state when shutting down the application
 let perWindowState = []
