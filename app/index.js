--- conflicted
+++ resolved
@@ -409,16 +409,8 @@
       debounce(initiateSessionStateSave, 5 * 60 * 1000)
     })
 
-<<<<<<< HEAD
-    Extensions.init()
-    Filtering.init()
-    SiteHacks.init()
-    NoScript.init()
-    spellCheck.init()
     ledger.init()
 
-=======
->>>>>>> f658f1a7
     let masterKey
     ipcMain.on(messages.DELETE_PASSWORD, (e, password) => {
       appActions.deletePassword(password)
