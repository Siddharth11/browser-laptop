--- conflicted
+++ resolved
@@ -75,10 +75,6 @@
     "immutablediff": "^0.4.2",
     "immutablepatch": "^0.2.2",
     "keytar": "^3.0.0",
-<<<<<<< HEAD
-    "l20n": "^3.5.1",
-=======
->>>>>>> 292e0913
     "ledger-client": "https://github.com/brave/ledger-client.git",
     "ledger-publisher": "^0.8.3",
     "lru_cache": "^1.0.0",
@@ -86,13 +82,7 @@
     "react-dom": "^15.0.1",
     "react-stickynode": "^1.1.2",
     "spellchecker": "^3.3.1",
-<<<<<<< HEAD
     "underscore": "1.8.3",
-=======
-    "tracking-protection": "1.1.x",
-    "underscore": "1.8.3",
-    "url-loader": "^0.5.7",
->>>>>>> 292e0913
     "l20n": "^3.5.1",
     "string.prototype.endswith": "^0.2.0",
     "string.prototype.startswith": "^0.2.0",
