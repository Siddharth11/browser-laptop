--- conflicted
+++ resolved
@@ -291,24 +291,6 @@
   }
 }
 
-class SecurityTab extends ImmutableComponent {
-  render () {
-    return <div>
-      <SettingsList>
-        <SettingCheckbox dataL10nId='usePasswordManager' prefKey={settings.PASSWORD_MANAGER_ENABLED} settings={this.props.settings} onChangeSetting={this.props.onChangeSetting} />
-        <SettingCheckbox dataL10nId='useOnePassword' prefKey={settings.ONE_PASSWORD_ENABLED} settings={this.props.settings} onChangeSetting={this.props.onChangeSetting} />
-        <SettingCheckbox dataL10nId='useDashlane' prefKey={settings.DASHLANE_ENABLED} settings={this.props.settings} onChangeSetting={this.props.onChangeSetting} />
-      </SettingsList>
-      <div>
-        <span className='linkText' data-l10n-id='managePasswords'
-          onClick={aboutActions.newFrame.bind(null, {
-            location: 'about:passwords'
-          }, true)}></span>
-      </div>
-    </div>
-  }
-}
-
 class ShieldsTab extends ImmutableComponent {
   constructor () {
     super()
@@ -367,7 +349,6 @@
   }
 }
 
-<<<<<<< HEAD
 class PaymentsTab extends ImmutableComponent {
   shouldComponentUpdate () { return true }
   componentWillMount () {
@@ -407,7 +388,9 @@
       {this.getNotificationContent()}
       {this.getTableContent()}
     </div> : <div className='emptyMessage' data-l10n-id='publisherEmptyText' />
-=======
+  }
+}
+
 class SecurityTab extends ImmutableComponent {
   onToggleFlash (e) {
     aboutActions.setResourceEnabled(flash, e.target.checked)
@@ -429,7 +412,6 @@
         <SettingCheckbox checked={this.props.braveryDefaults.get('flash')} dataL10nId='enableFlash' onChange={this.onToggleFlash} />
       </SettingsList>
     </div>
->>>>>>> dee66a21
   }
 }
 PaymentsTab.propTypes = { data: React.PropTypes.array.isRequired }
