--- conflicted
+++ resolved
@@ -531,12 +531,7 @@
       })
     })
     window.addEventListener(messages.LEDGER_UPDATED, (e) => {
-<<<<<<< HEAD
-      PaymentsTab.defaultProps.data = e.detail
-=======
-      // the e.detail object contains ledger info such as logs, publishers stats, enabled etc...
-      BraveryLedger.defaultProps.data = e.detail.publishers
->>>>>>> f63831ef
+      PaymentsTab.defaultProps.data = e.detail.publishers
     })
     window.addEventListener(messages.SITE_SETTINGS_UPDATED, (e) => {
       this.setState({
