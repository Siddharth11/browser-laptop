/* This Source Code Form is subject to the terms of the Mozilla Public
 * License, v. 2.0. If a copy of the MPL was not distributed with this file,
 * You can obtain one at http://mozilla.org/MPL/2.0/. */

// Note that these are webpack requires, not CommonJS node requiring requires
const React = require('react')
const ImmutableComponent = require('../components/immutableComponent')
const Immutable = require('immutable')
const SwitchControl = require('../components/switchControl')
const cx = require('../lib/classSet.js')
const { getZoomValuePercentage } = require('../lib/zoom')
const config = require('../constants/config')
const appConfig = require('../constants/appConfig')
const preferenceTabs = require('../constants/preferenceTabs')
const messages = require('../constants/messages')
const settings = require('../constants/settings')
const aboutActions = require('./aboutActions')
const getSetting = require('../settings').getSetting

const adblock = appConfig.resourceNames.ADBLOCK
const cookieblock = appConfig.resourceNames.COOKIEBLOCK
const adInsertion = appConfig.resourceNames.AD_INSERTION
const trackingProtection = appConfig.resourceNames.TRACKING_PROTECTION
const httpsEverywhere = appConfig.resourceNames.HTTPS_EVERYWHERE
const safeBrowsing = appConfig.resourceNames.SAFE_BROWSING
const noScript = appConfig.resourceNames.NOSCRIPT
const flash = appConfig.resourceNames.FLASH

const isDarwin = navigator.platform === 'MacIntel'

// TODO: Determine this from the l20n file automatically
const hintCount = 3

// Stylesheets

require('../../less/switchControls.less')
require('../../less/about/preferences.less')
require('../../node_modules/font-awesome/css/font-awesome.css')

const permissionNames = ['mediaPermission',
  'geolocationPermission',
  'notificationsPermission',
  'midiSysexPermission',
  'pointerLockPermission',
  'fullscreenPermission',
  'openExternalPermission'
]

const changeSetting = (cb, key, e) => {
  if (e.target.type === 'checkbox') {
    cb(key, e.target.checked)
  } else {
    let value = e.target.value
    if (e.target.dataset && e.target.dataset.type === 'number') {
      value = parseInt(value, 10)
    } else if (e.target.dataset && e.target.dataset.type === 'float') {
      value = parseFloat(value)
    }
    if (e.target.type === 'number') {
      value = value.replace(/\D/g, '')
      value = parseInt(value, 10)
      if (Number.isNaN(value)) {
        return
      }
      value = Math.min(e.target.getAttribute('max'), Math.max(value, e.target.getAttribute('min')))
    }
    cb(key, value)
  }
}

class SettingsList extends ImmutableComponent {
  render () {
    return <div>
      {
        this.props.dataL10nId
        ? <div className='settingsListTitle' data-l10n-id={this.props.dataL10nId} />
        : null
      }
      <div className='settingsList'>
        {this.props.children}
      </div>
    </div>
  }
}

class SettingItem extends ImmutableComponent {
  render () {
    return <div className='settingItem'>
      <span data-l10n-id={this.props.dataL10nId} />
      {this.props.children}
    </div>
  }
}

class SettingCheckbox extends ImmutableComponent {
  render () {
    return <div style={this.props.style} className='settingItem'>
      <SwitchControl id={this.props.prefKey}
        disabled={this.props.disabled}
        onClick={this.props.onChange ? this.props.onChange : changeSetting.bind(null, this.props.onChangeSetting, this.props.prefKey)}
        checkedOn={this.props.checked !== undefined ? this.props.checked : getSetting(this.props.prefKey, this.props.settings)} />
      <label data-l10n-id={this.props.dataL10nId} htmlFor={this.props.prefKey} />
    </div>
  }
}

class GeneralTab extends ImmutableComponent {
  render () {
    var languageOptions = this.props.languageCodes.map(function (lc) {
      return (
        <option data-l10n-id={lc} value={lc} />
      )
    })
    const defaultLanguage = this.props.languageCodes.find((lang) => lang.includes(navigator.language)) || 'en-US'
    return <SettingsList>
      <SettingsList>
        <SettingItem dataL10nId='selectedLanguage'>
          <select value={getSetting(settings.LANGUAGE, this.props.settings) || defaultLanguage}
            onChange={changeSetting.bind(null, this.props.onChangeSetting, settings.LANGUAGE)} >
            {languageOptions}
          </select>
        </SettingItem>
        <SettingItem dataL10nId='startsWith'>
          <select value={getSetting(settings.STARTUP_MODE, this.props.settings)}
            onChange={changeSetting.bind(null, this.props.onChangeSetting, settings.STARTUP_MODE)} >
            <option data-l10n-id='startsWithOptionLastTime' value='lastTime' />
            <option data-l10n-id='startsWithOptionHomePage' value='homePage' />
            <option data-l10n-id='startsWithOptionNewTabPage' value='newTabPage' />
          </select>
        </SettingItem>
        <SettingItem dataL10nId='myHomepage'>
          <input data-l10n-id='homepageInput'
            value={getSetting(settings.HOMEPAGE, this.props.settings)}
            onChange={changeSetting.bind(null, this.props.onChangeSetting, settings.HOMEPAGE)} />
        </SettingItem>
      </SettingsList>
      <SettingsList dataL10nId='bookmarkToolbarSettings'>
        <SettingCheckbox dataL10nId='bookmarkToolbar' prefKey={settings.SHOW_BOOKMARKS_TOOLBAR} settings={this.props.settings} onChangeSetting={this.props.onChangeSetting} />
        <SettingCheckbox dataL10nId='bookmarkToolbarShowFavicon' prefKey={settings.SHOW_BOOKMARKS_TOOLBAR_FAVICON} settings={this.props.settings} onChangeSetting={this.props.onChangeSetting} />
        <SettingCheckbox dataL10nId='bookmarkToolbarShowOnlyFavicon' style={{ visibility: (getSetting(settings.SHOW_BOOKMARKS_TOOLBAR_FAVICON, this.props.settings) === true ? 'visible' : 'hidden') }} prefKey={settings.SHOW_BOOKMARKS_TOOLBAR_ONLY_FAVICON} settings={this.props.settings} onChangeSetting={this.props.onChangeSetting} />
      </SettingsList>
      <SettingsList dataL10nId='appearanceSettings'>
        <SettingCheckbox dataL10nId='showHomeButton' prefKey={settings.SHOW_HOME_BUTTON} settings={this.props.settings} onChangeSetting={this.props.onChangeSetting} />
        {
          isDarwin ? null : <SettingCheckbox dataL10nId='autoHideMenuBar' prefKey={settings.AUTO_HIDE_MENU} settings={this.props.settings} onChangeSetting={this.props.onChangeSetting} />
        }
        <SettingCheckbox dataL10nId='disableTitleMode' prefKey={settings.DISABLE_TITLE_MODE} settings={this.props.settings} onChangeSetting={this.props.onChangeSetting} />
      </SettingsList>
    </SettingsList>
  }
}

class SearchTab extends ImmutableComponent {
  render () {
    return <div>
      <SettingsList>
        <SettingItem dataL10nId='defaultSearchEngine'>
          <select value={getSetting(settings.DEFAULT_SEARCH_ENGINE, this.props.settings)}
            onChange={changeSetting.bind(null, this.props.onChangeSetting, settings.DEFAULT_SEARCH_ENGINE)}>
            <option value='content/search/google.xml'>Google</option>
            <option value='content/search/duckduckgo.xml'>DuckDuckGo</option>
          </select>
        </SettingItem>
      </SettingsList>
      <SettingsList dataL10nId='suggestionTypes'>
        <SettingCheckbox dataL10nId='history' prefKey={settings.HISTORY_SUGGESTIONS} settings={this.props.settings} onChangeSetting={this.props.onChangeSetting} />
        <SettingCheckbox dataL10nId='bookmarks' prefKey={settings.BOOKMARK_SUGGESTIONS} settings={this.props.settings} onChangeSetting={this.props.onChangeSetting} />
        <SettingCheckbox dataL10nId='openedTabs' prefKey={settings.OPENED_TAB_SUGGESTIONS} settings={this.props.settings} onChangeSetting={this.props.onChangeSetting} />
        <SettingCheckbox dataL10nId='offerSearchSuggestions' prefKey={settings.OFFER_SEARCH_SUGGESTIONS} settings={this.props.settings} onChangeSetting={this.props.onChangeSetting} />
      </SettingsList>
    </div>
  }
}

class TabsTab extends ImmutableComponent {
  render () {
    return <SettingsList>
      <SettingItem dataL10nId='tabsPerTabPage'>
        <select
          value={getSetting(settings.TABS_PER_PAGE, this.props.settings)}
          data-type='number'
          onChange={changeSetting.bind(null, this.props.onChangeSetting, settings.TABS_PER_PAGE)}>
          {
            // Sorry, Brad says he hates primes :'(
            [6, 8, 10, 20].map((x) =>
              <option value={x} key={x}>{x}</option>)
          }
        </select>
      </SettingItem>
      <SettingCheckbox dataL10nId='switchToNewTabs' prefKey={settings.SWITCH_TO_NEW_TABS} settings={this.props.settings} onChangeSetting={this.props.onChangeSetting} />
      <SettingCheckbox dataL10nId='paintTabs' prefKey={settings.PAINT_TABS} settings={this.props.settings} onChangeSetting={this.props.onChangeSetting} />
      <SettingCheckbox dataL10nId='showTabPreviews' prefKey={settings.SHOW_TAB_PREVIEWS} settings={this.props.settings} onChangeSetting={this.props.onChangeSetting} />
    </SettingsList>
  }
}

class SecurityTab extends ImmutableComponent {
  onToggleFlash (e) {
    aboutActions.setResourceEnabled(flash, e.target.checked)
  }
  render () {
    return <div>
      <SettingsList dataL10nId='passwordSettings'>
        <SettingCheckbox dataL10nId='usePasswordManager' prefKey={settings.PASSWORD_MANAGER_ENABLED} settings={this.props.settings} onChangeSetting={this.props.onChangeSetting} />
        <SettingCheckbox dataL10nId='useOnePassword' prefKey={settings.ONE_PASSWORD_ENABLED} settings={this.props.settings} onChangeSetting={this.props.onChangeSetting} />
        <SettingCheckbox dataL10nId='useDashlane' prefKey={settings.DASHLANE_ENABLED} settings={this.props.settings} onChangeSetting={this.props.onChangeSetting} />
        <div classname='settingItem'>
          <span className='linkText' data-l10n-id='managePasswords'
            onClick={aboutActions.newFrame.bind(null, {
              location: 'about:passwords'
            }, true)}></span>
        </div>
      </SettingsList>
      <SettingsList dataL10nId='pluginSettings'>
        <SettingCheckbox checked={this.props.braveryDefaults.get('flash')} dataL10nId='enableFlash' onChange={this.onToggleFlash} />
      </SettingsList>
    </div>
  }
}

class ShieldsTab extends ImmutableComponent {
  constructor () {
    super()
    this.onChangeAdControl = this.onChangeAdControl.bind(this)
    this.onToggleHTTPSE = this.onToggleSetting.bind(this, httpsEverywhere)
    this.onToggleSafeBrowsing = this.onToggleSetting.bind(this, safeBrowsing)
    this.onToggleNoScript = this.onToggleSetting.bind(this, noScript)
  }
  onChangeAdControl (e) {
    if (e.target.value === 'showBraveAds') {
      aboutActions.setResourceEnabled(adblock, true)
      aboutActions.setResourceEnabled(trackingProtection, true)
      aboutActions.setResourceEnabled(adInsertion, true)
    } else if (e.target.value === 'blockAds') {
      aboutActions.setResourceEnabled(adblock, true)
      aboutActions.setResourceEnabled(trackingProtection, true)
      aboutActions.setResourceEnabled(adInsertion, false)
    } else {
      aboutActions.setResourceEnabled(adblock, false)
      aboutActions.setResourceEnabled(trackingProtection, false)
      aboutActions.setResourceEnabled(adInsertion, false)
    }
  }
  onChangeCookieControl (e) {
    aboutActions.setResourceEnabled(cookieblock, e.target.value === 'block3rdPartyCookie')
  }
  onToggleSetting (setting, e) {
    aboutActions.setResourceEnabled(setting, e.target.checked)
  }
  render () {
    return <div id='shieldsContainer'>
      <SettingsList dataL10nId='braveryDefaults'>
        <SettingItem dataL10nId='adControl'>
          <select value={this.props.braveryDefaults.get('adControl')} onChange={this.onChangeAdControl}>
            <option data-l10n-id='showBraveAds' value='showBraveAds' />
            <option data-l10n-id='blockAds' value='blockAds' />
            <option data-l10n-id='allowAdsAndTracking' value='allowAdsAndTracking' />
          </select>
        </SettingItem>
        <SettingItem dataL10nId='cookieControl'>
          <select value={this.props.braveryDefaults.get('cookieControl')} onChange={this.onChangeCookieControl}>
            <option data-l10n-id='block3rdPartyCookie' value='block3rdPartyCookie' />
            <option data-l10n-id='allowAllCookies' value='allowAllCookies' />
          </select>
        </SettingItem>
        <SettingCheckbox checked={this.props.braveryDefaults.get('httpsEverywhere')} dataL10nId='httpsEverywhere' onChange={this.onToggleHTTPSE} />
        <SettingCheckbox checked={this.props.braveryDefaults.get('safeBrowsing')} dataL10nId='safeBrowsing' onChange={this.onToggleSafeBrowsing} />
        <SettingCheckbox checked={this.props.braveryDefaults.get('noScript')} dataL10nId='noScript' onChange={this.onToggleNoScript} />
        <SettingCheckbox dataL10nId='blockCanvasFingerprinting' prefKey={settings.BLOCK_CANVAS_FINGERPRINTING} settings={this.props.settings} onChangeSetting={this.props.onChangeSetting} />
      </SettingsList>
      <SettingsList dataL10nId='advancedPrivacySettings'>
        <SettingCheckbox dataL10nId='doNotTrack' prefKey={settings.DO_NOT_TRACK} settings={this.props.settings} onChangeSetting={this.props.onChangeSetting} />
      </SettingsList>
      <SitePermissionsPage siteSettings={this.props.siteSettings} />
    </div>
  }
}

class SyncTab extends ImmutableComponent {
  render () {
<<<<<<< HEAD
    return <div id='syncContainer'>
      <div className='emptyMessage' data-l10n-id='syncEmptyText' />
=======
    return <div>
      <SettingsList dataL10nId='passwordSettings'>
        <SettingCheckbox dataL10nId='usePasswordManager' prefKey={settings.PASSWORD_MANAGER_ENABLED} settings={this.props.settings} onChangeSetting={this.props.onChangeSetting} />
        <SettingCheckbox dataL10nId='useOnePassword' prefKey={settings.ONE_PASSWORD_ENABLED} settings={this.props.settings} onChangeSetting={this.props.onChangeSetting} />
        <SettingCheckbox dataL10nId='useDashlane' prefKey={settings.DASHLANE_ENABLED} settings={this.props.settings} onChangeSetting={this.props.onChangeSetting} />
        <div classname='settingItem'>
          <span className='linkText' data-l10n-id='managePasswords'
            onClick={aboutActions.newFrame.bind(null, {
              location: 'about:passwords'
            }, true)}></span>
        </div>
      </SettingsList>
      <SettingsList dataL10nId='pluginSettings'>
        <SettingCheckbox checked={this.props.flashInstalled ? this.props.braveryDefaults.get('flash') : false} dataL10nId='enableFlash' onChange={this.onToggleFlash} disabled={!this.props.flashInstalled} />
      </SettingsList>
      <div className='subtext'>
        <span className='fa fa-info-circle' id='flashInfoIcon' />
        <span data-l10n-id='enableFlashSubtext' />
        <span className='linkText'onClick={aboutActions.newFrame.bind(null, {
          location: 'https://get.adobe.com/flashplayer'
        })}>{'Adobe'}</span>.
      </div>
>>>>>>> 10ade2a4
    </div>
  }
}

class AdvancedTab extends ImmutableComponent {
  render () {
    const defaultZoomSetting = getSetting(settings.DEFAULT_ZOOM_LEVEL, this.props.settings)
    return <div>
      <SettingsList dataL10nId='contentRenderingOptions'>
        <SettingItem dataL10nId='defaultZoomLevel'>
          <select
            value={defaultZoomSetting === undefined || defaultZoomSetting === null ? config.zoom.defaultValue : defaultZoomSetting}
            data-type='float'
            onChange={changeSetting.bind(null, this.props.onChangeSetting, settings.DEFAULT_ZOOM_LEVEL)}>
            {
              config.zoom.zoomLevels.map((x) =>
                <option value={x} key={x}>{getZoomValuePercentage(x) + '%'}</option>)
            }
          </select>
        </SettingItem>
        <SettingCheckbox dataL10nId='useHardwareAcceleration' prefKey={settings.HARDWARE_ACCELERATION_ENABLED} settings={this.props.settings} onChangeSetting={this.props.onChangeSetting} />
      </SettingsList>
    </div>
  }
}

class HelpfulHints extends ImmutableComponent {
  render () {
    return <div className='helpfulHints'>
      <span className='hintsTitleContainer'>
        <span data-l10n-id='hintsTitle' />
        <span className='hintsRefresh fa fa-refresh'
          onClick={this.props.refreshHint} />
      </span>
      <div data-l10n-id={`hint${this.props.hintNumber}`} />
      <div className='helpfulHintsBottom'>
        <a data-l10n-id='sendUsFeedback' href={appConfig.contactUrl} />
      </div>
    </div>
  }
}

class PreferenceNavigationButton extends ImmutableComponent {
  render () {
    return <div className={cx({
      selected: this.props.selected,
      [this.props.className]: !!this.props.className
    })}>
      <div onClick={this.props.onClick}
        className={cx({
          topBarButton: true,
          fa: true,
          [this.props.icon]: true
        })}>
        <i className={this.props.icon.replace('fa-', 'i-')} />
        <div className='tabMarkerText'
          data-l10n-id={this.props.dataL10nId} />
      </div>
      {
        this.props.selected
        ? <div className='tabMarkerContainer'>
          <div className='tabMarker' />
        </div>
        : null
      }
    </div>
  }
}

class PreferenceNavigation extends ImmutableComponent {
  render () {
    return <div className='prefAside'>
      <div data-l10n-id='prefAsideTitle' />
      <PreferenceNavigationButton icon='fa-list-alt'
        dataL10nId='general'
        onClick={this.props.changeTab.bind(null, preferenceTabs.GENERAL)}
        selected={this.props.preferenceTab === preferenceTabs.GENERAL}
      />
      <PreferenceNavigationButton icon='fa-search'
        dataL10nId='search'
        onClick={this.props.changeTab.bind(null, preferenceTabs.SEARCH)}
        selected={this.props.preferenceTab === preferenceTabs.SEARCH}
      />
      <PreferenceNavigationButton icon='fa-bookmark-o'
        dataL10nId='tabs'
        onClick={this.props.changeTab.bind(null, preferenceTabs.TABS)}
        selected={this.props.preferenceTab === preferenceTabs.TABS}
      />
      <PreferenceNavigationButton icon='fa-lock'
        dataL10nId='security'
        onClick={this.props.changeTab.bind(null, preferenceTabs.SECURITY)}
        selected={this.props.preferenceTab === preferenceTabs.SECURITY}
      />
      <PreferenceNavigationButton icon='fa-user'
        dataL10nId='shields'
        onClick={this.props.changeTab.bind(null, preferenceTabs.SHIELDS)}
        selected={this.props.preferenceTab === preferenceTabs.SHIELDS}
      />
      <PreferenceNavigationButton icon='fa-refresh'
        dataL10nId='sync'
        onClick={this.props.changeTab.bind(null, preferenceTabs.SYNC)}
        selected={this.props.preferenceTab === preferenceTabs.SYNC}
      />
      <PreferenceNavigationButton icon='fa-server'
        dataL10nId='advanced'
        onClick={this.props.changeTab.bind(null, preferenceTabs.ADVANCED)}
        selected={this.props.preferenceTab === preferenceTabs.ADVANCED}
      />
      <HelpfulHints hintNumber={this.props.hintNumber} refreshHint={this.props.refreshHint} />
    </div>
  }
}

class SitePermissionsPage extends React.Component {
  hasEntryForPermission (name) {
    return this.props.siteSettings.some((value) => {
      return value.get ? typeof value.get(name) === 'boolean' : false
    })
  }
  isPermissionsNonEmpty () {
    // Check whether there is at least one permission set
    return this.props.siteSettings.some((value) => {
      if (value && value.get) {
        for (let i = 0; i < permissionNames.length; i++) {
          if (typeof value.get(permissionNames[i]) === 'boolean') {
            return true
          }
        }
      }
      return false
    })
  }
  deletePermission (name, hostPattern) {
    aboutActions.changeSiteSetting(hostPattern, name, null)
  }
  render () {
    return this.isPermissionsNonEmpty()
    ? <div>
      <div data-l10n-id='sitePermissions'></div>
      <ul className='sitePermissions'>
        {
          permissionNames.map((name) =>
            this.hasEntryForPermission(name)
            ? <li>
              <div data-l10n-id={name} className='permissionName'></div>
              <ul>
              {
                this.props.siteSettings.map((value, hostPattern) => {
                  if (!value.size) {
                    return null
                  }
                  const granted = value.get(name)
                  if (typeof granted === 'boolean') {
                    return <div className='permissionItem'>
                      <span className='fa fa-times permissionAction'
                        onClick={this.deletePermission.bind(this, name, hostPattern)}></span>
                      <span className='permissionHost'>{hostPattern + ': '}</span>
                      <span className='permissionStatus' data-l10n-id={granted ? 'alwaysAllow' : 'alwaysDeny'}></span>
                    </div>
                  }
                  return null
                })
              }
              </ul>
            </li>
            : null)
        }
      </ul>
    </div>
    : null
  }
}

class AboutPreferences extends React.Component {
  constructor () {
    super()
    let hash = window.location.hash ? window.location.hash.slice(1) : ''
    this.state = {
      preferenceTab: hash.toUpperCase() in preferenceTabs ? hash : preferenceTabs.GENERAL,
      hintNumber: this.getNextHintNumber(),
      languageCodes: window.languageCodes ? Immutable.fromJS(window.languageCodes) : Immutable.Map(),
      flashInstalled: false,
      settings: window.initSettings ? Immutable.fromJS(window.initSettings) : Immutable.Map(),
      siteSettings: window.initSiteSettings ? Immutable.fromJS(window.initSiteSettings) : Immutable.Map(),
      braveryDefaults: window.initBraveryDefaults ? Immutable.fromJS(window.initBraveryDefaults) : Immutable.Map()
    }
    aboutActions.checkFlashInstalled()
    window.addEventListener(messages.SETTINGS_UPDATED, (e) => {
      this.setState({
        settings: Immutable.fromJS(e.detail || {})
      })
    })
    window.addEventListener(messages.SITE_SETTINGS_UPDATED, (e) => {
      this.setState({
        siteSettings: Immutable.fromJS(e.detail || {})
      })
    })
    window.addEventListener(messages.BRAVERY_DEFAULTS_UPDATED, (e) => {
      this.setState({
        braveryDefaults: Immutable.fromJS(e.detail || {})
      })
    })
    window.addEventListener(messages.FLASH_UPDATED, (e) => {
      this.setState({
        flashInstalled: e.detail
      })
    })
    this.onChangeSetting = this.onChangeSetting.bind(this)
  }

  changeTab (preferenceTab) {
    this.setState({
      preferenceTab
    })
  }

  refreshHint () {
    this.setState({
      hintNumber: this.getNextHintNumber()
    })
  }

  getNextHintNumber () {
    // Try for a new random number at most 10 times.
    // Avoiding the same tip twice is good because people may think the
    // refresh button is broken.
    let newNumber
    for (let i = 0; i < 10; ++i) {
      newNumber = Math.random() * hintCount | 0
      if (!this.state || newNumber !== this.state.hintNumber) {
        break
      }
    }
    return newNumber
  }

  onChangeSetting (key, value) {
    this.setState({
      settings: this.state.settings.set(key, value)
    })
    aboutActions.changeSetting(key, value)
  }

  render () {
    let tab
    const settings = this.state.settings
    const siteSettings = this.state.siteSettings
    const braveryDefaults = this.state.braveryDefaults
    const languageCodes = this.state.languageCodes
    switch (this.state.preferenceTab) {
      case preferenceTabs.GENERAL:
        tab = <GeneralTab settings={settings} onChangeSetting={this.onChangeSetting} languageCodes={languageCodes} />
        break
      case preferenceTabs.SEARCH:
        tab = <SearchTab settings={settings} onChangeSetting={this.onChangeSetting} />
        break
      case preferenceTabs.TABS:
        tab = <TabsTab settings={settings} onChangeSetting={this.onChangeSetting} />
        break
      case preferenceTabs.SECURITY:
        tab = <SecurityTab settings={settings} braveryDefaults={braveryDefaults} flashInstalled={this.state.flashInstalled} onChangeSetting={this.onChangeSetting} />
        break
      case preferenceTabs.SHIELDS:
        tab = <ShieldsTab settings={settings} siteSettings={siteSettings} braveryDefaults={braveryDefaults} onChangeSetting={this.onChangeSetting} />
        break
      case preferenceTabs.SYNC:
        tab = <SyncTab settings={settings} onChangeSetting={this.onChangeSetting} />
        break
      case preferenceTabs.ADVANCED:
        tab = <AdvancedTab settings={settings} onChangeSetting={this.onChangeSetting} />
        break
    }
    return <div>
      <PreferenceNavigation preferenceTab={this.state.preferenceTab} hintNumber={this.state.hintNumber}
        changeTab={this.changeTab.bind(this)}
        refreshHint={this.refreshHint.bind(this)}
        getNextHintNumber={this.getNextHintNumber.bind(this)} />
      <div className='prefBody'>
        <div className='prefTabContainer'>
          {tab}
        </div>
      </div>
    </div>
  }
}

module.exports = <AboutPreferences /><|MERGE_RESOLUTION|>--- conflicted
+++ resolved
@@ -278,10 +278,6 @@
 
 class SyncTab extends ImmutableComponent {
   render () {
-<<<<<<< HEAD
-    return <div id='syncContainer'>
-      <div className='emptyMessage' data-l10n-id='syncEmptyText' />
-=======
     return <div>
       <SettingsList dataL10nId='passwordSettings'>
         <SettingCheckbox dataL10nId='usePasswordManager' prefKey={settings.PASSWORD_MANAGER_ENABLED} settings={this.props.settings} onChangeSetting={this.props.onChangeSetting} />
@@ -304,7 +300,6 @@
           location: 'https://get.adobe.com/flashplayer'
         })}>{'Adobe'}</span>.
       </div>
->>>>>>> 10ade2a4
     </div>
   }
 }
