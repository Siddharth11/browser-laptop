/* This Source Code Form is subject to the terms of the Mozilla Public
 * License, v. 2.0. If a copy of the MPL was not distributed with this file,
 * You can obtain one at http://mozilla.org/MPL/2.0/. */

// Note that these are webpack requires, not CommonJS node requiring requires
const React = require('react')
const ImmutableComponent = require('../components/immutableComponent')
const Immutable = require('immutable')
const cx = require('../lib/classSet.js')
const { getZoomValuePercentage } = require('../lib/zoom')
const config = require('../constants/config')
const appConfig = require('../constants/appConfig')
const preferenceTabs = require('../constants/preferenceTabs')
const messages = require('../constants/messages')
const settings = require('../constants/settings')
const aboutActions = require('./aboutActions')
const getSetting = require('../settings').getSetting
const tableSort = require('tablesort')
const pad = require('underscore.string/pad')
const classnames = require('classnames')

const adblock = appConfig.resourceNames.ADBLOCK
const cookieblock = appConfig.resourceNames.COOKIEBLOCK
const adInsertion = appConfig.resourceNames.AD_INSERTION
const trackingProtection = appConfig.resourceNames.TRACKING_PROTECTION
const httpsEverywhere = appConfig.resourceNames.HTTPS_EVERYWHERE
const safeBrowsing = appConfig.resourceNames.SAFE_BROWSING
const noScript = appConfig.resourceNames.NOSCRIPT

const isDarwin = navigator.platform === 'MacIntel'

// TODO: Determine this from the l20n file automatically
const hintCount = 3

// Stylesheets
require('../../less/about/preferences.less')
require('../../node_modules/font-awesome/css/font-awesome.css')

const permissionNames = ['mediaPermission',
  'geolocationPermission',
  'notificationsPermission',
  'midiSysexPermission',
  'pointerLockPermission',
  'fullscreenPermission',
  'openExternalPermission'
]

const changeSetting = (cb, key, e) => {
  if (e.target.type === 'checkbox') {
    cb(key, e.target.checked)
  } else {
    let value = e.target.value
    if (e.target.dataset && e.target.dataset.type === 'number') {
      value = parseInt(value, 10)
    } else if (e.target.dataset && e.target.dataset.type === 'float') {
      value = parseFloat(value)
    }
    if (e.target.type === 'number') {
      value = value.replace(/\D/g, '')
      value = parseInt(value, 10)
      if (Number.isNaN(value)) {
        return
      }
      value = Math.min(e.target.getAttribute('max'), Math.max(value, e.target.getAttribute('min')))
    }
    cb(key, value)
  }
}

class SettingsList extends ImmutableComponent {
  render () {
    return <div>
      {
        this.props.dataL10nId
        ? <div className='settingsListTitle' data-l10n-id={this.props.dataL10nId} />
        : null
      }
      <div className='settingsList'>
        {this.props.children}
      </div>
    </div>
  }
}

class SettingItem extends ImmutableComponent {
  render () {
    return <div className='settingItem'>
      <span data-l10n-id={this.props.dataL10nId} />
      {this.props.children}
    </div>
  }
}

class SettingCheckbox extends ImmutableComponent {
  render () {
    return <div style={this.props.style} className='settingItem'>
      <span className='checkboxContainer'>
        <input type='checkbox' id={this.props.prefKey}
          disabled={this.props.disabled}
          onChange={this.props.onChange ? this.props.onChange : changeSetting.bind(null, this.props.onChangeSetting, this.props.prefKey)}
          checked={this.props.checked !== undefined ? this.props.checked : getSetting(this.props.prefKey, this.props.settings)} />
      </span>
      <label data-l10n-id={this.props.dataL10nId} htmlFor={this.props.prefKey} />
    </div>
  }
}

class ModalOverlay extends ImmutableComponent {
  render () {
    return <div className={classnames('modal fade', { hidden: !this.props.shouldShow })} role='alert'>
      <div className='dialog'>
        <button type='button' className='close pull-right' onClick={this.props.onHide}>
          <span>&times;</span>
        </button>
        <div className='settingsListTitle'>{this.props.title}</div>
        <div>{this.props.content}</div>
        <button type='button' className='pull-right' onClick={this.props.onHide}>Done</button>
      </div>
    </div>
  }
}

class LedgerTableRow extends ImmutableComponent {
  getFormattedTime () {
    var d = this.props.daysSpent
    var h = this.props.hoursSpent
    var m = this.props.minutesSpent
    var s = this.props.secondsSpent
    if (d << 0 > 364) {
      return '>1y'
    }
    d = (d << 0 === 0) ? '' : (d + 'd ')
    h = (h << 0 === 0) ? '' : (h + 'h ')
    m = (m << 0 === 0) ? '' : (m + 'm ')
    s = (s << 0 === 0) ? '' : (s + 's ')
    return (d + h + m + s + '')
  }
  padLeft (v) { return pad(v, 12, '0') }
  render () {
    var favicon = this.props.faviconURL ? <img src={this.props.faviconURL} alt={this.props.site} /> : null
    return <tr>
      <td data-sort={this.padLeft(this.props.rank)}>{this.props.rank}</td>
      <td><a href={this.props.publisherURL}>{favicon}<span>{this.props.site}</span></a></td>
      <td data-sort={this.padLeft(this.props.views)}>{this.props.views}</td>
      <td data-sort={this.padLeft(this.props.duration)}>{this.getFormattedTime()}</td>
      <td className='notImplemented'><input type='range' name='points' min='0' max='10'></input></td>
      <td data-sort={this.padLeft(this.props.percentage)}>{this.props.percentage}</td>
    </tr>
  }
}

class LedgerTable extends ImmutableComponent {
  componentDidMount (event) {
    return tableSort(document.getElementById('ledgerTable'))
  }
  render () {
    var rows = []
    for (let i = 0; i < this.props.data.length; i++) {
      rows[i] = <LedgerTableRow {...this.props.data[i]} />
    }
    return <table id='ledgerTable' className='sort'>
      <thead>
        <tr>
          <th className='sort-header' data-l10n-id='rank' />
          <th className='sort-header' data-l10n-id='publisher' />
          <th className='sort-header' data-l10n-id='views' />
          <th className='sort-header' data-l10n-id='timeSpent' />
          <th className='sort-header notImplemented' data-l10n-id='adjustment' />
          <th className='sort-header'>&#37;</th>
        </tr>
      </thead>
      <tbody>
        {rows}
      </tbody>
    </table>
  }
}

class PublisherTableRow extends ImmutableComponent {
  render () {
    return <tr>
      <td>{this.props.publisher}</td>
      <td>{this.props.locations}</td>
    </tr>
  }
}

class PublisherTable extends ImmutableComponent {
  componentDidMount (event) {
    return tableSort(document.getElementById('publisherTable'))
  }
  render () {
    var rows = []
    for (let i = 0; i < this.props.data.publishers.length; i++) {
      rows[i] = <PublisherTableRow {...this.props.data.publishers[i]} />
    }
    return <table id='publisherTable' className='sort'>
      <thead>
        <tr>
          <th className='sort-header' data-l10n-id='publisher' />
          <th className='sort-header' data-l10n-id='visits' />
        </tr>
      </thead>
      <tbody>
        {rows}
      </tbody>
    </table>
  }
}

class GeneralTab extends ImmutableComponent {
  render () {
    var languageOptions = this.props.languageCodes.map(function (lc) {
      return (
        <option data-l10n-id={lc} value={lc} />
      )
    })
    const defaultLanguage = this.props.languageCodes.find((lang) => lang.includes(navigator.language)) || 'en-US'
    return <SettingsList>
      <SettingsList>
        <SettingItem dataL10nId='selectedLanguage'>
          <select value={getSetting(settings.LANGUAGE, this.props.settings) || defaultLanguage}
            onChange={changeSetting.bind(null, this.props.onChangeSetting, settings.LANGUAGE)} >
            {languageOptions}
          </select>
        </SettingItem>
        <SettingItem dataL10nId='startsWith'>
          <select value={getSetting(settings.STARTUP_MODE, this.props.settings)}
            onChange={changeSetting.bind(null, this.props.onChangeSetting, settings.STARTUP_MODE)} >
            <option data-l10n-id='startsWithOptionLastTime' value='lastTime' />
            <option data-l10n-id='startsWithOptionHomePage' value='homePage' />
            <option data-l10n-id='startsWithOptionNewTabPage' value='newTabPage' />
          </select>
        </SettingItem>
        <SettingItem dataL10nId='myHomepage'>
          <input data-l10n-id='homepageInput'
            value={getSetting(settings.HOMEPAGE, this.props.settings)}
            onChange={changeSetting.bind(null, this.props.onChangeSetting, settings.HOMEPAGE)} />
        </SettingItem>
      </SettingsList>
      <SettingsList dataL10nId='bookmarkToolbarSettings'>
        <SettingCheckbox dataL10nId='bookmarkToolbar' prefKey={settings.SHOW_BOOKMARKS_TOOLBAR} settings={this.props.settings} onChangeSetting={this.props.onChangeSetting} />
        <SettingCheckbox dataL10nId='bookmarkToolbarShowFavicon' prefKey={settings.SHOW_BOOKMARKS_TOOLBAR_FAVICON} settings={this.props.settings} onChangeSetting={this.props.onChangeSetting} />
        <SettingCheckbox dataL10nId='bookmarkToolbarShowOnlyFavicon' style={{ visibility: (getSetting(settings.SHOW_BOOKMARKS_TOOLBAR_FAVICON, this.props.settings) === true ? 'visible' : 'hidden') }} prefKey={settings.SHOW_BOOKMARKS_TOOLBAR_ONLY_FAVICON} settings={this.props.settings} onChangeSetting={this.props.onChangeSetting} />
      </SettingsList>
      <SettingsList dataL10nId='appearanceSettings'>
        <SettingCheckbox dataL10nId='showHomeButton' prefKey={settings.SHOW_HOME_BUTTON} settings={this.props.settings} onChangeSetting={this.props.onChangeSetting} />
        {
          isDarwin ? null : <SettingCheckbox dataL10nId='autoHideMenuBar' prefKey={settings.AUTO_HIDE_MENU} settings={this.props.settings} onChangeSetting={this.props.onChangeSetting} />
        }
        <SettingCheckbox dataL10nId='disableTitleMode' prefKey={settings.DISABLE_TITLE_MODE} settings={this.props.settings} onChangeSetting={this.props.onChangeSetting} />
      </SettingsList>
    </SettingsList>
  }
}

class SearchTab extends ImmutableComponent {
  render () {
    return <div>
      <SettingsList>
        <SettingItem dataL10nId='defaultSearchEngine'>
          <select value={getSetting(settings.DEFAULT_SEARCH_ENGINE, this.props.settings)}
            onChange={changeSetting.bind(null, this.props.onChangeSetting, settings.DEFAULT_SEARCH_ENGINE)}>
            <option value='content/search/google.xml'>Google</option>
            <option value='content/search/duckduckgo.xml'>DuckDuckGo</option>
          </select>
        </SettingItem>
      </SettingsList>
      <SettingsList dataL10nId='suggestionTypes'>
        <SettingCheckbox dataL10nId='history' prefKey={settings.HISTORY_SUGGESTIONS} settings={this.props.settings} onChangeSetting={this.props.onChangeSetting} />
        <SettingCheckbox dataL10nId='bookmarks' prefKey={settings.BOOKMARK_SUGGESTIONS} settings={this.props.settings} onChangeSetting={this.props.onChangeSetting} />
        <SettingCheckbox dataL10nId='openedTabs' prefKey={settings.OPENED_TAB_SUGGESTIONS} settings={this.props.settings} onChangeSetting={this.props.onChangeSetting} />
      </SettingsList>
    </div>
  }
}

class TabsTab extends ImmutableComponent {
  render () {
    return <SettingsList>
      <SettingItem dataL10nId='tabsPerTabPage'>
        <select
          value={getSetting(settings.TABS_PER_PAGE, this.props.settings)}
          data-type='number'
          onChange={changeSetting.bind(null, this.props.onChangeSetting, settings.TABS_PER_PAGE)}>
          {
            // Sorry, Brad says he hates primes :'(
            [6, 8, 10, 20].map((x) =>
              <option value={x} key={x}>{x}</option>)
          }
        </select>
      </SettingItem>
      <SettingCheckbox dataL10nId='switchToNewTabs' prefKey={settings.SWITCH_TO_NEW_TABS} settings={this.props.settings} onChangeSetting={this.props.onChangeSetting} />
      <SettingCheckbox dataL10nId='paintTabs' prefKey={settings.PAINT_TABS} settings={this.props.settings} onChangeSetting={this.props.onChangeSetting} />
      <SettingCheckbox dataL10nId='showTabPreviews' prefKey={settings.SHOW_TAB_PREVIEWS} settings={this.props.settings} onChangeSetting={this.props.onChangeSetting} />
    </SettingsList>
  }
}

class SecurityTab extends ImmutableComponent {
  render () {
    return <div>
      <SettingsList>
        <SettingCheckbox dataL10nId='usePasswordManager' prefKey={settings.PASSWORD_MANAGER_ENABLED} settings={this.props.settings} onChangeSetting={this.props.onChangeSetting} />
        <SettingCheckbox dataL10nId='useOnePassword' prefKey={settings.ONE_PASSWORD_ENABLED} settings={this.props.settings} onChangeSetting={this.props.onChangeSetting} />
        <SettingCheckbox dataL10nId='useDashlane' prefKey={settings.DASHLANE_ENABLED} settings={this.props.settings} onChangeSetting={this.props.onChangeSetting} />
      </SettingsList>
      <div>
        <span className='linkText' data-l10n-id='managePasswords'
          onClick={aboutActions.newFrame.bind(null, {
            location: 'about:passwords'
          }, true)}></span>
      </div>
    </div>
  }
}

class ShieldsTab extends ImmutableComponent {
  constructor () {
    super()
    this.onChangeAdControl = this.onChangeAdControl.bind(this)
    this.onToggleHTTPSE = this.onToggleSetting.bind(this, httpsEverywhere)
    this.onToggleSafeBrowsing = this.onToggleSetting.bind(this, safeBrowsing)
    this.onToggleNoScript = this.onToggleSetting.bind(this, noScript)
  }
  onChangeAdControl (e) {
    if (e.target.value === 'showBraveAds') {
      aboutActions.setResourceEnabled(adblock, true)
      aboutActions.setResourceEnabled(trackingProtection, true)
      aboutActions.setResourceEnabled(adInsertion, true)
    } else if (e.target.value === 'blockAds') {
      aboutActions.setResourceEnabled(adblock, true)
      aboutActions.setResourceEnabled(trackingProtection, true)
      aboutActions.setResourceEnabled(adInsertion, false)
    } else {
      aboutActions.setResourceEnabled(adblock, false)
      aboutActions.setResourceEnabled(trackingProtection, false)
      aboutActions.setResourceEnabled(adInsertion, false)
    }
  }
  onChangeCookieControl (e) {
    aboutActions.setResourceEnabled(cookieblock, e.target.value === 'block3rdPartyCookie')
  }
  onToggleSetting (setting, e) {
    aboutActions.setResourceEnabled(setting, e.target.checked)
  }
  render () {
    return <div id='shieldsContainer'>
      <SettingsList dataL10nId='braveryDefaults'>
        <SettingItem dataL10nId='adControl'>
          <select value={this.props.braveryDefaults.get('adControl')} onChange={this.onChangeAdControl}>
            <option data-l10n-id='showBraveAds' value='showBraveAds' />
            <option data-l10n-id='blockAds' value='blockAds' />
            <option data-l10n-id='allowAdsAndTracking' value='allowAdsAndTracking' />
          </select>
        </SettingItem>
        <SettingItem dataL10nId='cookieControl'>
          <select value={this.props.braveryDefaults.get('cookieControl')} onChange={this.onChangeCookieControl}>
            <option data-l10n-id='block3rdPartyCookie' value='block3rdPartyCookie' />
            <option data-l10n-id='allowAllCookies' value='allowAllCookies' />
          </select>
        </SettingItem>
        <SettingCheckbox checked={this.props.braveryDefaults.get('httpsEverywhere')} dataL10nId='httpsEverywhere' onChange={this.onToggleHTTPSE} />
        <SettingCheckbox checked={this.props.braveryDefaults.get('safeBrowsing')} dataL10nId='safeBrowsing' onChange={this.onToggleSafeBrowsing} />
        <SettingCheckbox checked={this.props.braveryDefaults.get('noScript')} dataL10nId='noScript' onChange={this.onToggleNoScript} />
      </SettingsList>
      <SettingsList dataL10nId='advancedPrivacySettings'>
        <SettingCheckbox dataL10nId='doNotTrack' prefKey={settings.DO_NOT_TRACK} settings={this.props.settings} onChangeSetting={this.props.onChangeSetting} />
        <SettingCheckbox dataL10nId='blockCanvasFingerprinting' prefKey={settings.BLOCK_CANVAS_FINGERPRINTING} settings={this.props.settings} onChangeSetting={this.props.onChangeSetting} />
      </SettingsList>
      <SitePermissionsPage siteSettings={this.props.siteSettings} />
    </div>
  }
}

class PaymentsTab extends ImmutableComponent {
  shouldComponentUpdate () { return true }
  componentWillMount () {
    this.setState({ shouldShowOverlay: false })
  }
  getOverlayContent () {
    return !this.props.data.publishers || this.props.data.publishers.length < 1 ? <PublisherTable data={{
      publishers: this.props.data.publishers,
      logs: this.props.data.logs,
      enabled: this.props.data.enabled
    }} /> : 'No publisher data.'
  }
  hideOverlay (event) {
    this.setState({ shouldShowOverlay: false })
  }
  showOverlay (event) {
    this.setState({ shouldShowOverlay: true })
  }
  update (event) {
    console.log('update')
  }
  disconnect (event) {
    console.log('disconnect')
  }
  render () {
    return <div id='paymentsContainer'>
      <ModalOverlay title={'Payment Log'} content={this.getOverlayContent()} shouldShow={this.state.shouldShowOverlay} onShow={this.showOverlay.bind(this)} onHide={this.hideOverlay.bind(this)} />
      <div className='titleBar'>
        <div className='settingsListTitle pull-left' data-l10n-id='publisherPaymentsTitle' value='publisherPaymentsTitle' />
        <div className='settingsListLink pull-right' data-l10n-id='disconnect' onClick={this.disconnect.bind(this)} />
      </div>
      <div className='notificationBar'>
        <div className='pull-left' data-l10n-id='notificationBarText' />
        <div className='settingsListLink pull-right' data-l10n-id='update' onClick={this.update.bind(this)} />
        <div className='settingsListLink pull-right' data-l10n-id='viewLog' onClick={this.showOverlay.bind(this)} />
      </div>
      <LedgerTable data={this.props.data.synopsis || []} />
    </div>
  }
}
PaymentsTab.propTypes = { data: React.PropTypes.array.isRequired }
PaymentsTab.defaultProps = { data: [] }

<<<<<<< HEAD
class SyncTab extends ImmutableComponent {
=======
class AdvancedTab extends ImmutableComponent {
  render () {
    const defaultZoomSetting = getSetting(settings.DEFAULT_ZOOM_LEVEL, this.props.settings)
    return <div>
      <SettingsList dataL10nId='contentRenderingOptions'>
        <SettingItem dataL10nId='defaultZoomLevel'>
          <select
            value={defaultZoomSetting === undefined || defaultZoomSetting === null ? config.zoom.defaultValue : defaultZoomSetting}
            data-type='float'
            onChange={changeSetting.bind(null, this.props.onChangeSetting, settings.DEFAULT_ZOOM_LEVEL)}>
            {
              config.zoom.zoomLevels.map((x) =>
                <option value={x} key={x}>{getZoomValuePercentage(x) + '%'}</option>)
            }
          </select>
        </SettingItem>
        <SettingCheckbox dataL10nId='useHardwareAcceleration' prefKey={settings.HARDWARE_ACCELERATION_ENABLED} settings={this.props.settings} onChangeSetting={this.props.onChangeSetting} />
      </SettingsList>
    </div>
  }
}

class BraveryTab extends ImmutableComponent {
>>>>>>> 940b78ea
  render () {
    return <div id='syncContainer'>
      Sync settings coming soon
    </div>
  }
}

class AdvancedTab extends ImmutableComponent {
  render () {
    return <div id='advancedContainer'>
      Advanced settings coming soon
    </div>
  }
}

class HelpfulHints extends ImmutableComponent {
  render () {
    return <div className='helpfulHints'>
      <span className='hintsTitleContainer'>
        <span data-l10n-id='hintsTitle' />
        <span className='hintsRefresh fa fa-refresh'
          onClick={this.props.refreshHint} />
      </span>
      <div data-l10n-id={`hint${this.props.hintNumber}`} />
      <div className='helpfulHintsBottom'>
        <a data-l10n-id='sendUsFeedback' href={appConfig.contactUrl} />
      </div>
    </div>
  }
}

class PreferenceNavigationButton extends ImmutableComponent {
  render () {
    return <div className={cx({
      selected: this.props.selected,
      [this.props.className]: !!this.props.className
    })}>
      <div onClick={this.props.onClick}
        className={cx({
          topBarButton: true,
          fa: true,
          [this.props.icon]: true
        })}>
        <div className='tabMarkerText'
          data-l10n-id={this.props.dataL10nId} />
      </div>
      {
        this.props.selected
        ? <div className='tabMarkerContainer'>
          <div className='tabMarker' />
        </div>
        : null
      }
    </div>
  }
}

class PreferenceNavigation extends ImmutableComponent {
  render () {
    return <div className='prefAside'>
      <div data-l10n-id='prefAsideTitle' />
      <PreferenceNavigationButton icon='fa-list-alt'
        dataL10nId='general'
        onClick={this.props.changeTab.bind(null, preferenceTabs.GENERAL)}
        selected={this.props.preferenceTab === preferenceTabs.GENERAL}
      />
      <PreferenceNavigationButton icon='fa-search'
        dataL10nId='search'
        onClick={this.props.changeTab.bind(null, preferenceTabs.SEARCH)}
        selected={this.props.preferenceTab === preferenceTabs.SEARCH}
      />
      <PreferenceNavigationButton icon='fa-bookmark-o'
        dataL10nId='tabs'
        onClick={this.props.changeTab.bind(null, preferenceTabs.TABS)}
        selected={this.props.preferenceTab === preferenceTabs.TABS}
      />
      <PreferenceNavigationButton icon='fa-lock'
        dataL10nId='security'
        onClick={this.props.changeTab.bind(null, preferenceTabs.SECURITY)}
        selected={this.props.preferenceTab === preferenceTabs.SECURITY}
      />
      <PreferenceNavigationButton icon='fa-user'
        dataL10nId='shields'
        onClick={this.props.changeTab.bind(null, preferenceTabs.SHIELDS)}
        selected={this.props.preferenceTab === preferenceTabs.SHIELDS}
      />
      <PreferenceNavigationButton icon='fa-bitcoin'
        dataL10nId='publishers'
        onClick={this.props.changeTab.bind(null, preferenceTabs.PAYMENTS)}
        selected={this.props.preferenceTab === preferenceTabs.PAYMENTS}
      />
      <PreferenceNavigationButton icon='fa-refresh'
        dataL10nId='sync'
        onClick={this.props.changeTab.bind(null, preferenceTabs.SYNC)}
        selected={this.props.preferenceTab === preferenceTabs.SYNC}
      />
      <PreferenceNavigationButton icon='fa-server'
        dataL10nId='advanced'
        onClick={this.props.changeTab.bind(null, preferenceTabs.ADVANCED)}
        selected={this.props.preferenceTab === preferenceTabs.ADVANCED}
      />
      <TopBarButton icon='fa-tasks'
        dataL10nId='advanced'
        onClick={this.props.changeTab.bind(null, preferenceTabs.ADVANCED)}
        selected={this.props.preferenceTab === preferenceTabs.ADVANCED}
      />
      <HelpfulHints hintNumber={this.props.hintNumber} refreshHint={this.props.refreshHint} />
    </div>
  }
}

class SitePermissionsPage extends React.Component {
  hasEntryForPermission (name) {
    return this.props.siteSettings.some((value) => {
      return value.get ? typeof value.get(name) === 'boolean' : false
    })
  }
  isPermissionsNonEmpty () {
    // Check whether there is at least one permission set
    return this.props.siteSettings.some((value) => {
      if (value && value.get) {
        for (let i = 0; i < permissionNames.length; i++) {
          if (typeof value.get(permissionNames[i]) === 'boolean') {
            return true
          }
        }
      }
      return false
    })
  }
  deletePermission (name, hostPattern) {
    aboutActions.changeSiteSetting(hostPattern, name, null)
  }
  render () {
    return this.isPermissionsNonEmpty()
    ? <div>
      <div data-l10n-id='sitePermissions'></div>
      <ul className='sitePermissions'>
        {
          permissionNames.map((name) =>
            this.hasEntryForPermission(name)
            ? <li>
              <div data-l10n-id={name} className='permissionName'></div>
              <ul>
              {
                this.props.siteSettings.map((value, hostPattern) => {
                  if (!value.size) {
                    return null
                  }
                  const granted = value.get(name)
                  if (typeof granted === 'boolean') {
                    return <div className='permissionItem'>
                      <span className='fa fa-times permissionAction'
                        onClick={this.deletePermission.bind(this, name, hostPattern)}></span>
                      <span className='permissionHost'>{hostPattern + ': '}</span>
                      <span className='permissionStatus' data-l10n-id={granted ? 'alwaysAllow' : 'alwaysDeny'}></span>
                    </div>
                  }
                  return null
                })
              }
              </ul>
            </li>
            : null)
        }
      </ul>
    </div>
    : null
  }
}

class AboutPreferences extends React.Component {
  constructor () {
    super()
    let hash = window.location.hash ? window.location.hash.slice(1) : ''
    this.state = {
      preferenceTab: hash.toUpperCase() in preferenceTabs ? hash : preferenceTabs.GENERAL,
      hintNumber: this.getNextHintNumber(),
      languageCodes: window.languageCodes ? Immutable.fromJS(window.languageCodes) : Immutable.Map(),
      settings: window.initSettings ? Immutable.fromJS(window.initSettings) : Immutable.Map(),
      siteSettings: window.initSiteSettings ? Immutable.fromJS(window.initSiteSettings) : Immutable.Map(),
      braveryDefaults: window.initBraveryDefaults ? Immutable.fromJS(window.initBraveryDefaults) : Immutable.Map(),
      ledger: []
    }
    window.addEventListener(messages.SETTINGS_UPDATED, (e) => {
      this.setState({
        settings: Immutable.fromJS(e.detail || {})
      })
    })
    window.addEventListener(messages.LEDGER_UPDATED, (e) => {
      PaymentsTab.defaultProps.data = e.detail
    })
    window.addEventListener(messages.SITE_SETTINGS_UPDATED, (e) => {
      this.setState({
        siteSettings: Immutable.fromJS(e.detail || {})
      })
    })
    window.addEventListener(messages.BRAVERY_DEFAULTS_UPDATED, (e) => {
      this.setState({
        braveryDefaults: Immutable.fromJS(e.detail || {})
      })
    })
    this.onChangeSetting = this.onChangeSetting.bind(this)
  }

  changeTab (preferenceTab) {
    this.setState({
      preferenceTab
    })
  }

  refreshHint () {
    this.setState({
      hintNumber: this.getNextHintNumber()
    })
  }

  getNextHintNumber () {
    // Try for a new random number at most 10 times.
    // Avoiding the same tip twice is good because people may think the
    // refresh button is broken.
    let newNumber
    for (let i = 0; i < 10; ++i) {
      newNumber = Math.random() * hintCount | 0
      if (!this.state || newNumber !== this.state.hintNumber) {
        break
      }
    }
    return newNumber
  }

  onChangeSetting (key, value) {
    this.setState({
      settings: this.state.settings.set(key, value)
    })
    aboutActions.changeSetting(key, value)
  }

  render () {
    let tab
    const settings = this.state.settings
    const siteSettings = this.state.siteSettings
    const braveryDefaults = this.state.braveryDefaults
    const languageCodes = this.state.languageCodes
    switch (this.state.preferenceTab) {
      case preferenceTabs.GENERAL:
        tab = <GeneralTab settings={settings} onChangeSetting={this.onChangeSetting} languageCodes={languageCodes} />
        break
      case preferenceTabs.SEARCH:
        tab = <SearchTab settings={settings} onChangeSetting={this.onChangeSetting} />
        break
      case preferenceTabs.TABS:
        tab = <TabsTab settings={settings} onChangeSetting={this.onChangeSetting} />
        break
      case preferenceTabs.SECURITY:
        tab = <SecurityTab settings={settings} onChangeSetting={this.onChangeSetting} />
        break
      case preferenceTabs.SHIELDS:
        tab = <ShieldsTab settings={settings} siteSettings={siteSettings} braveryDefaults={braveryDefaults} onChangeSetting={this.onChangeSetting} />
        break
      case preferenceTabs.PAYMENTS:
        tab = <PaymentsTab settings={settings} siteSettings={siteSettings} braveryDefaults={braveryDefaults} onChangeSetting={this.onChangeSetting} />
        break
      case preferenceTabs.SYNC:
        tab = <SyncTab settings={settings} onChangeSetting={this.onChangeSetting} />
        break
      case preferenceTabs.ADVANCED:
        tab = <AdvancedTab settings={settings} onChangeSetting={this.onChangeSetting} />
        break
      case preferenceTabs.ADVANCED:
        tab = <AdvancedTab settings={settings} onChangeSetting={this.onChangeSetting} />
        break
    }
    return <div>
      <PreferenceNavigation preferenceTab={this.state.preferenceTab} hintNumber={this.state.hintNumber}
        changeTab={this.changeTab.bind(this)}
        refreshHint={this.refreshHint.bind(this)}
        getNextHintNumber={this.getNextHintNumber.bind(this)} />
      <div className='prefBody'>
        <div className='prefTabContainer'>
          {tab}
        </div>
      </div>
    </div>
  }
}

module.exports = <AboutPreferences /><|MERGE_RESOLUTION|>--- conflicted
+++ resolved
@@ -416,9 +416,6 @@
 PaymentsTab.propTypes = { data: React.PropTypes.array.isRequired }
 PaymentsTab.defaultProps = { data: [] }
 
-<<<<<<< HEAD
-class SyncTab extends ImmutableComponent {
-=======
 class AdvancedTab extends ImmutableComponent {
   render () {
     const defaultZoomSetting = getSetting(settings.DEFAULT_ZOOM_LEVEL, this.props.settings)
@@ -441,19 +438,10 @@
   }
 }
 
-class BraveryTab extends ImmutableComponent {
->>>>>>> 940b78ea
+class SyncTab extends ImmutableComponent {
   render () {
     return <div id='syncContainer'>
       Sync settings coming soon
-    </div>
-  }
-}
-
-class AdvancedTab extends ImmutableComponent {
-  render () {
-    return <div id='advancedContainer'>
-      Advanced settings coming soon
     </div>
   }
 }
@@ -544,11 +532,6 @@
         onClick={this.props.changeTab.bind(null, preferenceTabs.ADVANCED)}
         selected={this.props.preferenceTab === preferenceTabs.ADVANCED}
       />
-      <TopBarButton icon='fa-tasks'
-        dataL10nId='advanced'
-        onClick={this.props.changeTab.bind(null, preferenceTabs.ADVANCED)}
-        selected={this.props.preferenceTab === preferenceTabs.ADVANCED}
-      />
       <HelpfulHints hintNumber={this.props.hintNumber} refreshHint={this.props.refreshHint} />
     </div>
   }
@@ -712,9 +695,6 @@
       case preferenceTabs.ADVANCED:
         tab = <AdvancedTab settings={settings} onChangeSetting={this.onChangeSetting} />
         break
-      case preferenceTabs.ADVANCED:
-        tab = <AdvancedTab settings={settings} onChangeSetting={this.onChangeSetting} />
-        break
     }
     return <div>
       <PreferenceNavigation preferenceTab={this.state.preferenceTab} hintNumber={this.state.hintNumber}
