/* This Source Code Form is subject to the terms of the Mozilla Public
 * License, v. 2.0. If a copy of the MPL was not distributed with this file,
 * You can obtain one at http://mozilla.org/MPL/2.0/. */

// Note that these are webpack requires, not CommonJS node requiring requires
const React = require('react')
const ImmutableComponent = require('../components/immutableComponent')
const Immutable = require('immutable')
const cx = require('../lib/classSet.js')
const appConfig = require('../constants/appConfig')
const preferenceTabs = require('../constants/preferenceTabs')
const messages = require('../constants/messages')
const settings = require('../constants/settings')
const aboutActions = require('./aboutActions')
const getSetting = require('../settings').getSetting

// TODO: Determine this from the l20n file automatically
const hintCount = 3

// Stylesheets
require('../../less/about/preferences.less')
require('../../node_modules/font-awesome/css/font-awesome.css')

const permissionNames = ['mediaPermission',
  'geolocationPermission',
  'notificationsPermission',
  'midiSysexPermission',
  'pointerLockPermission',
  'fullscreenPermission',
  'openExternalPermission'
]

const changeSetting = (cb, key, e) => {
  if (e.target.type === 'checkbox') {
    cb(key, e.target.checked)
  } else {
    let value = e.target.value
    if (e.target.type === 'number') {
      value = value.replace(/\D/g, '')
      value = parseInt(value, 10)
      if (Number.isNaN(value)) {
        return
      }
      value = Math.min(e.target.getAttribute('max'), Math.max(value, e.target.getAttribute('min')))
    }
    cb(key, value)
  }
}

class SettingsList extends ImmutableComponent {
  render () {
    return <div>
      {
        this.props.dataL10nId
        ? <div className='settingsListTitle' data-l10n-id={this.props.dataL10nId} />
        : null
      }
      <div className='settingsList'>
        {this.props.children}
      </div>
    </div>
  }
}

class SettingItem extends ImmutableComponent {
  render () {
    return <div className='settingItem'>
      <span data-l10n-id={this.props.dataL10nId} />
      {this.props.children}
    </div>
  }
}

class SettingCheckbox extends ImmutableComponent {
  render () {
    return <div className='settingItem'>
      <span className='checkboxContainer'>
        <input type='checkbox' id={this.props.prefKey}
          disabled={this.props.disabled}
          onChange={changeSetting.bind(null, this.props.onChangeSetting, this.props.prefKey)}
          checked={getSetting(this.props.prefKey, this.props.settings)} />
      </span>
      <label data-l10n-id={this.props.dataL10nId} htmlFor={this.props.prefKey} />
    </div>
  }
}

class GeneralTab extends ImmutableComponent {
  constructor () {
    super()
    this.state = {
      languageCodes: window.languageCodes
    }
  }

  render () {
    var languageOptions = this.state.languageCodes.map(function (lc) {
      return (
        <option data-l10n-id={lc} value={lc}/>
      )
    })

    return <SettingsList>
      <SettingsList>
        <SettingItem dataL10nId='selectedLanguage'>
          <select value={getSetting(settings.LANGUAGE, this.props.settings)}
            onChange={changeSetting.bind(null, this.props.onChangeSetting, settings.LANGUAGE)} >
            <option data-l10n-id='en-US' value='en-US' />
            <option data-l10n-id='nl-NL' value='nl-NL' />
            <option data-l10n-id='pt-BR' value='pt-BR' />
          </select>
        </SettingItem>
        <SettingItem dataL10nId='startsWith'>
          <select value={getSetting(settings.STARTUP_MODE, this.props.settings)}
            onChange={changeSetting.bind(null, this.props.onChangeSetting, settings.STARTUP_MODE)} >
            <option data-l10n-id='startsWithOptionLastTime' value='lastTime' />
            <option data-l10n-id='startsWithOptionHomePage' value='homePage' />
            <option data-l10n-id='startsWithOptionNewTabPage' value='newTabPage' />
          </select>
        </SettingItem>
        <SettingItem dataL10nId='myHomepage'>
          <input data-l10n-id='homepageInput'
            value={getSetting(settings.HOMEPAGE, this.props.settings)}
            onChange={changeSetting.bind(null, this.props.onChangeSetting, settings.HOMEPAGE)} />
        </SettingItem>
<<<<<<< HEAD
        <SettingItem dataL10nId='selectedLanguage'>
          <select value={getSetting(settings.LANGUAGE, this.props.settings)}
            onChange={changeSetting.bind(null, this.props.onChangeSetting, settings.LANGUAGE)} >
            {languageOptions}
          </select>
        </SettingItem>
=======
        <SettingCheckbox dataL10nId='showHomeButton' prefKey={settings.SHOW_HOME_BUTTON} settings={this.props.settings} onChangeSetting={this.props.onChangeSetting} />
>>>>>>> fed27d46
      </SettingsList>
      <SettingsList dataL10nId='bookmarkToolbarSettings'>
        <SettingCheckbox dataL10nId='bookmarkToolbar' prefKey={settings.SHOW_BOOKMARKS_TOOLBAR} settings={this.props.settings} onChangeSetting={this.props.onChangeSetting} />
        <SettingCheckbox dataL10nId='bookmarkToolbarShowFavicon' prefKey={settings.SHOW_BOOKMARKS_TOOLBAR_FAVICON} settings={this.props.settings} onChangeSetting={this.props.onChangeSetting} />
      </SettingsList>
    </SettingsList>
  }
}

class SearchTab extends ImmutableComponent {
  render () {
    return <SettingsList>
      <SettingItem dataL10nId='defaultSearchEngine'>
        <select value={getSetting(settings.DEFAULT_SEARCH_ENGINE, this.props.settings)}
          onChange={changeSetting.bind(null, this.props.onChangeSetting, settings.DEFAULT_SEARCH_ENGINE)}>
          <option value='content/search/google.xml'>Google</option>
          <option value='content/search/duckduckgo.xml'>DuckDuckGo</option>
        </select>
      </SettingItem>
    </SettingsList>
  }
}

class TabsTab extends ImmutableComponent {
  render () {
    return <SettingsList>
      <SettingItem dataL10nId='tabsPerTabPage'>
        <select
          value={getSetting(settings.TABS_PER_PAGE, this.props.settings)}
          onChange={changeSetting.bind(null, this.props.onChangeSetting, settings.TABS_PER_PAGE)}>
          {
            // Sorry, Brad says he hates primes :'(
            [6, 8, 10, 20].map((x) =>
              <option value={x} key={x}>{x}</option>)
          }
        </select>
      </SettingItem>
      <SettingCheckbox dataL10nId='switchToNewTabs' prefKey={settings.SWITCH_TO_NEW_TABS} settings={this.props.settings} onChangeSetting={this.props.onChangeSetting} />
      <SettingCheckbox dataL10nId='paintTabs' prefKey={settings.PAINT_TABS} settings={this.props.settings} onChangeSetting={this.props.onChangeSetting} />
      <SettingCheckbox dataL10nId='showTabPreviews' prefKey={settings.SHOW_TAB_PREVIEWS} settings={this.props.settings} onChangeSetting={this.props.onChangeSetting} />
    </SettingsList>
  }
}

class SyncTab extends ImmutableComponent {
  render () {
    return <div>
      Sync settings coming soon
    </div>
  }
}

class SitePermissionsPage extends React.Component {
  hasEntryForPermission (name) {
    return this.props.siteSettings.some((value) => {
      return value.get ? typeof value.get(name) === 'boolean' : false
    })
  }

  isPermissionsNonEmpty () {
    // Check whether there is at least one permission set
    return this.props.siteSettings.some((value) => {
      if (value && value.get) {
        for (let i = 0; i < permissionNames.length; i++) {
          if (typeof value.get(permissionNames[i]) === 'boolean') {
            return true
          }
        }
      }
      return false
    })
  }

  deletePermission (name, hostPattern) {
    aboutActions.changeSiteSetting(hostPattern, name, null)
  }

  render () {
    return this.isPermissionsNonEmpty()
    ? <div>
      <div data-l10n-id='sitePermissions'></div>
      <ul className='sitePermissions'>
        {
          permissionNames.map((name) =>
            this.hasEntryForPermission(name)
            ? <li>
              <div data-l10n-id={name} className='permissionName'></div>
              <ul>
              {
                this.props.siteSettings.map((value, hostPattern) => {
                  if (!value.size) {
                    return null
                  }
                  const granted = value.get(name)
                  if (typeof granted === 'boolean') {
                    return <div className='permissionItem'>
                      <span className='fa fa-times permissionAction'
                        onClick={this.deletePermission.bind(this, name, hostPattern)}></span>
                      <span className='permissionHost'>{hostPattern + ': '}</span>
                      <span className='permissionStatus' data-l10n-id={granted ? 'alwaysAllow' : 'alwaysDeny'}></span>
                    </div>
                  }
                  return null
                })
              }
              </ul>
            </li>
            : null)
        }
      </ul>
    </div>
    : null
  }
}

class PrivacyTab extends ImmutableComponent {
  render () {
    return <div>
      <SettingsList dataL10nId='suggestionTypes'>
        <SettingCheckbox dataL10nId='history' prefKey={settings.HISTORY_SUGGESTIONS} settings={this.props.settings} onChangeSetting={this.props.onChangeSetting} />
        <SettingCheckbox dataL10nId='bookmarks' prefKey={settings.BOOKMARK_SUGGESTIONS} settings={this.props.settings} onChangeSetting={this.props.onChangeSetting} />
        <SettingCheckbox dataL10nId='openedTabs' prefKey={settings.OPENED_TAB_SUGGESTIONS} settings={this.props.settings} onChangeSetting={this.props.onChangeSetting} />
      </SettingsList>
      <SettingsList dataL10nId='advancedPrivacySettings'>
        <SettingCheckbox dataL10nId='doNotTrack' prefKey={settings.DO_NOT_TRACK} settings={this.props.settings} onChangeSetting={this.props.onChangeSetting} />
        <SettingCheckbox dataL10nId='blockCanvasFingerprinting' prefKey={settings.BLOCK_CANVAS_FINGERPRINTING} settings={this.props.settings} onChangeSetting={this.props.onChangeSetting} />
      </SettingsList>
      <SitePermissionsPage siteSettings={this.props.siteSettings} />
    </div>
  }
}

class SecurityTab extends ImmutableComponent {
  render () {
    return <div>
      <SettingsList>
        <SettingCheckbox dataL10nId='usePasswordManager' prefKey={settings.PASSWORD_MANAGER_ENABLED} settings={this.props.settings} onChangeSetting={this.props.onChangeSetting} />
        <SettingCheckbox dataL10nId='useOnePassword' prefKey={settings.ONE_PASSWORD_ENABLED} settings={this.props.settings} onChangeSetting={this.props.onChangeSetting} />
        <SettingCheckbox dataL10nId='useDashlane' prefKey={settings.DASHLANE_ENABLED} settings={this.props.settings} onChangeSetting={this.props.onChangeSetting} />
      </SettingsList>
      <div>
        <span className='linkText' data-l10n-id='managePasswords'
          onClick={aboutActions.newFrame.bind(null, {
            location: 'about:passwords'
          }, true)}></span>
      </div>
    </div>
  }
}

class BraveryTab extends ImmutableComponent {
  render () {
    return <div>
      Bravery settings coming soon
    </div>
  }
}

class TopBarButton extends ImmutableComponent {
  render () {
    return <div className={cx({
      selected: this.props.selected,
      [this.props.className]: !!this.props.className
    })}>
      <div onClick={this.props.onClick}
        className={cx({
          topBarButton: true,
          fa: true,
          [this.props.icon]: true
        })}>
        <div className='tabMarkerText'
          data-l10n-id={this.props.dataL10nId} />
      </div>
      {
        this.props.selected
        ? <div className='tabMarkerContainer'>
          <div className='tabMarker' />
        </div>
        : null
      }
    </div>
  }
}

class TopBar extends ImmutableComponent {
  render () {
    return <div className='preferencesTopBar'>
      <TopBarButton icon='fa-list-alt'
        dataL10nId='general'
        onClick={this.props.changeTab.bind(null, preferenceTabs.GENERAL)}
        selected={this.props.preferenceTab === preferenceTabs.GENERAL}
      />
      <TopBarButton icon='fa-search'
        dataL10nId='search'
        onClick={this.props.changeTab.bind(null, preferenceTabs.SEARCH)}
        selected={this.props.preferenceTab === preferenceTabs.SEARCH}
      />
      <TopBarButton icon='fa-bookmark-o'
        dataL10nId='tabs'
        onClick={this.props.changeTab.bind(null, preferenceTabs.TABS)}
        selected={this.props.preferenceTab === preferenceTabs.TABS}
      />
      <TopBarButton icon='fa-refresh'
        dataL10nId='sync'
        className='notImplemented'
        onClick={this.props.changeTab.bind(null, preferenceTabs.SYNC)}
        selected={this.props.preferenceTab === preferenceTabs.SYNC}
      />
      <TopBarButton icon='fa-user'
        dataL10nId='privacy'
        onClick={this.props.changeTab.bind(null, preferenceTabs.PRIVACY)}
        selected={this.props.preferenceTab === preferenceTabs.PRIVACY}
      />
      <TopBarButton icon='fa-lock'
        dataL10nId='security'
        onClick={this.props.changeTab.bind(null, preferenceTabs.SECURITY)}
        selected={this.props.preferenceTab === preferenceTabs.SECURITY}
      />
      <TopBarButton onClick={this.props.changeTab.bind(null, preferenceTabs.BRAVERY)}
        dataL10nId='bravery'
        className='notImplemented'
        selected={this.props.preferenceTab === preferenceTabs.BRAVERY}
      />
    </div>
  }
}

class HelpfulHints extends ImmutableComponent {
  render () {
    return <div className='helpfulHints'>
      <span className='hintsTitleContainer'>
        <span data-l10n-id='hintsTitle' />
        <span className='hintsRefresh fa fa-refresh'
          onClick={this.props.refreshHint} />
      </span>
      <div data-l10n-id={`hint${this.props.hintNumber}`} />
      <div className='helpfulHintsBottom'>
        <a data-l10n-id='sendUsFeedback' href={appConfig.contactUrl} />
        <div className='loveToHear' data-l10n-id='loveToHear' />
      </div>
    </div>
  }
}

class AboutPreferences extends React.Component {
  constructor () {
    super()
    this.state = {
      preferenceTab: preferenceTabs.GENERAL,
      hintNumber: this.getNextHintNumber(),
      settings: window.initSettings ? Immutable.fromJS(window.initSettings) : Immutable.Map(),
      siteSettings: window.initSiteSettings ? Immutable.fromJS(window.initSiteSettings) : Immutable.Map()
    }
    window.addEventListener(messages.SETTINGS_UPDATED, (e) => {
      this.setState({
        settings: Immutable.fromJS(e.detail || {})
      })
    })
    window.addEventListener(messages.SITE_SETTINGS_UPDATED, (e) => {
      this.setState({
        siteSettings: Immutable.fromJS(e.detail || {})
      })
    })
    this.onChangeSetting = this.onChangeSetting.bind(this)
  }

  changeTab (preferenceTab) {
    this.setState({
      preferenceTab
    })
  }

  refreshHint () {
    this.setState({
      hintNumber: this.getNextHintNumber()
    })
  }

  getNextHintNumber () {
    // Try for a new random number at most 10 times.
    // Avoiding the same tip twice is good because people may think the
    // refresh button is broken.
    let newNumber
    for (let i = 0; i < 10; ++i) {
      newNumber = Math.random() * hintCount | 0
      if (!this.state || newNumber !== this.state.hintNumber) {
        break
      }
    }
    return newNumber
  }

  onChangeSetting (key, value) {
    this.setState({
      settings: this.state.settings.set(key, value)
    })
    aboutActions.changeSetting(key, value)
  }

  render () {
    let tab
    const settings = this.state.settings
    const siteSettings = this.state.siteSettings
    switch (this.state.preferenceTab) {
      case preferenceTabs.GENERAL:
        tab = <GeneralTab settings={settings} onChangeSetting={this.onChangeSetting} />
        break
      case preferenceTabs.SEARCH:
        tab = <SearchTab settings={settings} onChangeSetting={this.onChangeSetting} />
        break
      case preferenceTabs.TABS:
        tab = <TabsTab settings={settings} onChangeSetting={this.onChangeSetting} />
        break
      case preferenceTabs.SYNC:
        tab = <SyncTab settings={settings} onChangeSetting={this.onChangeSetting} />
        break
      case preferenceTabs.PRIVACY:
        tab = <PrivacyTab settings={settings} siteSettings={siteSettings} onChangeSetting={this.onChangeSetting} />
        break
      case preferenceTabs.SECURITY:
        tab = <SecurityTab settings={settings} onChangeSetting={this.onChangeSetting} />
        break
      case preferenceTabs.BRAVERY:
        tab = <BraveryTab settings={settings} onChangeSetting={this.onChangeSetting} />
        break
    }
    return <div>
      <TopBar preferenceTab={this.state.preferenceTab}
        changeTab={this.changeTab.bind(this)} />
      <div className='prefBody'>
        <div className='prefTabContainer'>
          {tab}
        </div>
        <HelpfulHints hintNumber={this.state.hintNumber} refreshHint={this.refreshHint.bind(this)} />
      </div>
    </div>
  }
}

module.exports = <AboutPreferences /><|MERGE_RESOLUTION|>--- conflicted
+++ resolved
@@ -96,7 +96,7 @@
   render () {
     var languageOptions = this.state.languageCodes.map(function (lc) {
       return (
-        <option data-l10n-id={lc} value={lc}/>
+        <option data-l10n-id={lc} value={lc} />
       )
     })
 
@@ -105,9 +105,7 @@
         <SettingItem dataL10nId='selectedLanguage'>
           <select value={getSetting(settings.LANGUAGE, this.props.settings)}
             onChange={changeSetting.bind(null, this.props.onChangeSetting, settings.LANGUAGE)} >
-            <option data-l10n-id='en-US' value='en-US' />
-            <option data-l10n-id='nl-NL' value='nl-NL' />
-            <option data-l10n-id='pt-BR' value='pt-BR' />
+            {languageOptions}
           </select>
         </SettingItem>
         <SettingItem dataL10nId='startsWith'>
@@ -123,16 +121,7 @@
             value={getSetting(settings.HOMEPAGE, this.props.settings)}
             onChange={changeSetting.bind(null, this.props.onChangeSetting, settings.HOMEPAGE)} />
         </SettingItem>
-<<<<<<< HEAD
-        <SettingItem dataL10nId='selectedLanguage'>
-          <select value={getSetting(settings.LANGUAGE, this.props.settings)}
-            onChange={changeSetting.bind(null, this.props.onChangeSetting, settings.LANGUAGE)} >
-            {languageOptions}
-          </select>
-        </SettingItem>
-=======
         <SettingCheckbox dataL10nId='showHomeButton' prefKey={settings.SHOW_HOME_BUTTON} settings={this.props.settings} onChangeSetting={this.props.onChangeSetting} />
->>>>>>> fed27d46
       </SettingsList>
       <SettingsList dataL10nId='bookmarkToolbarSettings'>
         <SettingCheckbox dataL10nId='bookmarkToolbar' prefKey={settings.SHOW_BOOKMARKS_TOOLBAR} settings={this.props.settings} onChangeSetting={this.props.onChangeSetting} />
